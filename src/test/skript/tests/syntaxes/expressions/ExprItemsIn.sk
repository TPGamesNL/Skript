
test "items in (inventory)":
	set {_inventory} to a hopper inventory named "test"
	add stone to {_inventory}
	add stone named "bread" to {_inventory}
	add 100 of iron ingot to {_inventory}
	loop items in {_inventory}:
		if loop-value is stone:
			continue
		else if loop-value is iron ingot:
			continue
		else:
			assert true is false with "unexpected item in the inventory area: %loop-value%"
	set {_list::*} to items in {_inventory}
	assert size of {_list::*} is 4 with "size of items in failed"
	assert {_list::1} is stone with "first item failed"
	assert {_list::2} is stone named "bread" with "second item failed"
	assert {_list::3} is 64 of iron ingot with "third item failed"
	assert {_list::4} is 36 of iron ingot with "split fourth item failed"
	remove stone from {_inventory}
	set {_list::*} to items in {_inventory}
	assert size of {_list::*} is 3 with "size of second items in failed"
	assert {_list::1} is stone named "bread" with "new first item failed"
	assert {_list::2} is 64 of iron ingot with "new second item failed"
	assert {_list::3} is 36 of iron ingot with "new third item failed"

test "filtering ExprItemsIn":
	set {_world} to random world out of all worlds
	set block at spawn of {_world} to chest
	set {_inv} to inventory of (block at spawn of {_world})
	set slot 1 of {_inv} to dirt
	set slot 2 of {_inv} to stone
	set slot 3 of {_inv} to bucket
	assert all blocks in inventory {_inv} are dirt or stone with "found correct items with ExprItemsIn#get"
	assert (all blocks in inventory {_inv} where [true is true]) are dirt or stone with "found correct items with ExprItemsIn#iterator"
	set {_dirt} to dirt
	assert all {_dirt} in inventory {_inv} is dirt with "found incorrect items with variable itemtypes"

test "unfiltered ExprItemsIn":
	set {_world} to random world out of all worlds
	set block at spawn of {_world} to chest
	set {_inv} to inventory of (block at spawn of {_world})
	set slot 1 of {_inv} to dirt
	set slot 2 of {_inv} to stone
	set slot 3 of {_inv} to bucket
<<<<<<< HEAD
	assert all items in inventory {_inv} are dirt, stone or bucket with "found correct items with ExprItemsIn#get"
	assert (all items in inventory {_inv} where [true is true]) are dirt, stone or bucket with "found correct items with ExprItemsIn#iterator"
=======
	assert all items in inventory {_inv} are dirt, stone or bucket with "found correct items with ExprItemsIn##get"
	assert (all items in inventory {_inv} where [true is true]) are dirt, stone or bucket with "found correct items with ExprItemsIn##iterator"
>>>>>>> 2f629f13
<|MERGE_RESOLUTION|>--- conflicted
+++ resolved
@@ -43,10 +43,5 @@
 	set slot 1 of {_inv} to dirt
 	set slot 2 of {_inv} to stone
 	set slot 3 of {_inv} to bucket
-<<<<<<< HEAD
 	assert all items in inventory {_inv} are dirt, stone or bucket with "found correct items with ExprItemsIn#get"
-	assert (all items in inventory {_inv} where [true is true]) are dirt, stone or bucket with "found correct items with ExprItemsIn#iterator"
-=======
-	assert all items in inventory {_inv} are dirt, stone or bucket with "found correct items with ExprItemsIn##get"
-	assert (all items in inventory {_inv} where [true is true]) are dirt, stone or bucket with "found correct items with ExprItemsIn##iterator"
->>>>>>> 2f629f13
+	assert (all items in inventory {_inv} where [true is true]) are dirt, stone or bucket with "found correct items with ExprItemsIn#iterator"