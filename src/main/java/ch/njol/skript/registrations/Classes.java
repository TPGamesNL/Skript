--- conflicted
+++ resolved
@@ -1,800 +1,734 @@
-/**
- *   This file is part of Skript.
- *
- *  Skript is free software: you can redistribute it and/or modify
- *  it under the terms of the GNU General Public License as published by
- *  the Free Software Foundation, either version 3 of the License, or
- *  (at your option) any later version.
- *
- *  Skript is distributed in the hope that it will be useful,
- *  but WITHOUT ANY WARRANTY; without even the implied warranty of
- *  MERCHANTABILITY or FITNESS FOR A PARTICULAR PURPOSE.  See the
- *  GNU General Public License for more details.
- *
- *  You should have received a copy of the GNU General Public License
- *  along with Skript.  If not, see <http://www.gnu.org/licenses/>.
- *
- *
- * Copyright 2011-2017 Peter Güttinger and contributors
- */
-package ch.njol.skript.registrations;
-
-import java.io.ByteArrayInputStream;
-import java.io.ByteArrayOutputStream;
-import java.io.IOException;
-import java.io.InputStream;
-import java.io.NotSerializableException;
-import java.io.SequenceInputStream;
-import java.nio.charset.Charset;
-import java.util.ArrayList;
-import java.util.Arrays;
-import java.util.Collections;
-import java.util.HashMap;
-import java.util.HashSet;
-import java.util.Iterator;
-import java.util.List;
-import java.util.Set;
-import java.util.regex.Pattern;
-
-import org.bukkit.Bukkit;
-import org.bukkit.ChatColor;
-import org.bukkit.Chunk;
-import org.eclipse.jdt.annotation.Nullable;
-
-import ch.njol.skript.Skript;
-import ch.njol.skript.SkriptAPIException;
-import ch.njol.skript.SkriptConfig;
-import ch.njol.skript.classes.ClassInfo;
-import ch.njol.skript.classes.Converter;
-import ch.njol.skript.classes.Converter.ConverterInfo;
-import ch.njol.skript.classes.Parser;
-import ch.njol.skript.classes.Serializer;
-import ch.njol.skript.lang.DefaultExpression;
-import ch.njol.skript.lang.ParseContext;
-import ch.njol.skript.localization.Language;
-import ch.njol.skript.log.ParseLogHandler;
-import ch.njol.skript.log.SkriptLogger;
-import ch.njol.skript.util.StringMode;
-import ch.njol.skript.variables.Variables;
-import ch.njol.util.Kleenean;
-import ch.njol.util.StringUtils;
-import ch.njol.yggdrasil.Tag;
-import ch.njol.yggdrasil.Yggdrasil;
-import ch.njol.yggdrasil.YggdrasilInputStream;
-import ch.njol.yggdrasil.YggdrasilOutputStream;
-import edu.umd.cs.findbugs.annotations.SuppressFBWarnings;
-
-/**
- * @author Peter Güttinger
- */
-public abstract class Classes {
-	
-	private Classes() {}
-	
-	@Nullable
-	private static ClassInfo<?>[] classInfos = null;
-	private final static List<ClassInfo<?>> tempClassInfos = new ArrayList<>();
-	private final static HashMap<Class<?>, ClassInfo<?>> exactClassInfos = new HashMap<>();
-	private final static HashMap<Class<?>, ClassInfo<?>> superClassInfos = new HashMap<>();
-	private final static HashMap<String, ClassInfo<?>> classInfosByCodeName = new HashMap<>();
-	
-	/**
-	 * @param info info about the class to register
-	 */
-	public static <T> void registerClass(final ClassInfo<T> info) {
-		try {
-			Skript.checkAcceptRegistrations();
-			if (classInfosByCodeName.containsKey(info.getCodeName()))
-				throw new IllegalArgumentException("Can't register " + info.getC().getName() + " with the code name " + info.getCodeName() + " because that name is already used by " + classInfosByCodeName.get(info.getCodeName()));
-			if (exactClassInfos.containsKey(info.getC()))
-				throw new IllegalArgumentException("Can't register the class info " + info.getCodeName() + " because the class " + info.getC().getName() + " is already registered");
-			exactClassInfos.put(info.getC(), info);
-			classInfosByCodeName.put(info.getCodeName(), info);
-			tempClassInfos.add(info);
-		} catch (RuntimeException e) {
-			if (SkriptConfig.apiSoftExceptions.value())
-				Skript.warning("Ignored an exception due to user configuration: " + e.getMessage());
-			else
-				throw e;
-		}
-	}
-	
-	public static void onRegistrationsStop() {
-		
-		sortClassInfos();
-		
-		// validate serializeAs
-		for (final ClassInfo<?> ci : getClassInfos()) {
-			if (ci.getSerializeAs() != null) {
-				final ClassInfo<?> sa = getExactClassInfo(ci.getSerializeAs());
-				if (sa == null) {
-					Skript.error(ci.getCodeName() + "'s 'serializeAs' class is not registered");
-				} else if (sa.getSerializer() == null) {
-					Skript.error(ci.getCodeName() + "'s 'serializeAs' class is not serializable");
-				}
-			}
-		}
-		
-		// register to Yggdrasil
-		for (final ClassInfo<?> ci : getClassInfos()) {
-			final Serializer<?> s = ci.getSerializer();
-			if (s != null)
-				Variables.yggdrasil.registerClassResolver(s);
-		}
-	}
-	
-	/**
-	 * Sorts the class infos according to sub/superclasses and relations set with {@link ClassInfo#before(String...)} and {@link ClassInfo#after(String...)}.
-	 */
-	@SuppressFBWarnings("LI_LAZY_INIT_STATIC")
-	private static void sortClassInfos() {
-		assert classInfos == null;
-		
-		if (!Skript.testing() && SkriptConfig.addonSafetyChecks.value())
-			removeNullElements();
-		
-		// merge before, after & sub/supertypes in after
-		for (final ClassInfo<?> ci : tempClassInfos) {
-			final Set<String> before = ci.before();
-			if (before != null && !before.isEmpty()) {
-				for (final ClassInfo<?> ci2 : tempClassInfos) {
-					if (before.contains(ci2.getCodeName())) {
-						ci2.after().add(ci.getCodeName());
-						before.remove(ci2.getCodeName());
-						if (before.isEmpty())
-							break;
-					}
-				}
-			}
-		}
-		for (final ClassInfo<?> ci : tempClassInfos) {
-			for (final ClassInfo<?> ci2 : tempClassInfos) {
-				if (ci == ci2)
-					continue;
-				if (ci.getC().isAssignableFrom(ci2.getC()))
-					ci.after().add(ci2.getCodeName());
-			}
-		}
-		
-		// remove unresolvable dependencies (and print a warning if testing)
-		for (final ClassInfo<?> ci : tempClassInfos) {
-			final Set<String> s = new HashSet<>();
-			final Set<String> before = ci.before();
-			if (before != null) {
-				for (final String b : before) {
-					if (getClassInfoNoError(b) == null) {
-						s.add(b);
-					}
-				}
-				before.removeAll(s);
-			}
-			for (final String a : ci.after()) {
-				if (getClassInfoNoError(a) == null) {
-					s.add(a);
-				}
-			}
-			ci.after().removeAll(s);
-			if (!s.isEmpty() && Skript.testing())
-				Skript.warning(s.size() + " dependency/ies could not be resolved for " + ci + ": " + StringUtils.join(s, ", "));
-		}
-		
-		final List<ClassInfo<?>> classInfos = new ArrayList<>(tempClassInfos.size());
-		
-		boolean changed = true;
-		while (changed) {
-			changed = false;
-			for (int i = 0; i < tempClassInfos.size(); i++) {
-				final ClassInfo<?> ci = tempClassInfos.get(i);
-				if (ci.after().isEmpty()) {
-					classInfos.add(ci);
-					tempClassInfos.remove(i);
-					i--;
-					for (final ClassInfo<?> ci2 : tempClassInfos)
-						ci2.after().remove(ci.getCodeName());
-					changed = true;
-				}
-			}
-		}
-		
-		Classes.classInfos = classInfos.toArray(new ClassInfo[classInfos.size()]);
-		
-		// check for circular dependencies
-		if (!tempClassInfos.isEmpty()) {
-			final StringBuilder b = new StringBuilder();
-			for (final ClassInfo<?> c : tempClassInfos) {
-				if (b.length() != 0)
-					b.append(", ");
-				b.append(c.getCodeName() + " (after: " + StringUtils.join(c.after(), ", ") + ")");
-			}
-			throw new IllegalStateException("ClassInfos with circular dependencies detected: " + b.toString());
-		}
-		
-		// debug message
-		if (Skript.debug()) {
-			final StringBuilder b = new StringBuilder();
-			for (final ClassInfo<?> ci : classInfos) {
-				if (b.length() != 0)
-					b.append(", ");
-				b.append(ci.getCodeName());
-			}
-			Skript.info("All registered classes in order: " + b.toString());
-		}
-		
-	}
-	
-	@SuppressWarnings({"null", "unused"})
-	private static void removeNullElements() {
-		Iterator<ClassInfo<?>> it = tempClassInfos.iterator();
-		while (it.hasNext()) {
-			ClassInfo<?> ci = it.next();
-			if (ci.getC() == null)
-				it.remove();
-		}
-	}
-	
-	private static void checkAllowClassInfoInteraction() {
-		if (Skript.isAcceptRegistrations())
-			throw new IllegalStateException("Cannot use classinfos until registration is over");
-	}
-	
-	@SuppressWarnings("null")
-	public static List<ClassInfo<?>> getClassInfos() {
-		checkAllowClassInfoInteraction();
-		final ClassInfo<?>[] ci = classInfos;
-		if (ci == null)
-			return Collections.emptyList();
-		return Collections.unmodifiableList(Arrays.asList(ci));
-	}
-	
-	/**
-	 * This method can be called even while Skript is loading.
-	 * 
-	 * @param codeName
-	 * @return The ClassInfo with the given code name
-	 * @throws SkriptAPIException If the given class was not registered
-	 */
-	public static ClassInfo<?> getClassInfo(final String codeName) {
-		final ClassInfo<?> ci = classInfosByCodeName.get(codeName);
-		if (ci == null)
-			throw new SkriptAPIException("No class info found for " + codeName);
-		return ci;
-	}
-	
-	/**
-	 * This method can be called even while Skript is loading.
-	 * 
-	 * @param codeName
-	 * @return The class info registered with the given code name or null if the code name is invalid or not yet registered
-	 */
-	@Nullable
-	public static ClassInfo<?> getClassInfoNoError(final @Nullable String codeName) {
-		return classInfosByCodeName.get(codeName);
-	}
-	
-	/**
-	 * Gets the class info for the given class.
-	 * <p>
-	 * This method can be called even while Skript is loading.
-	 * 
-	 * @param c The exact class to get the class info for
-	 * @return The class info for the given class of null if no info was found.
-	 */
-	@SuppressWarnings("unchecked")
-	@Nullable
-	public static <T> ClassInfo<T> getExactClassInfo(final @Nullable Class<T> c) {
-		return (ClassInfo<T>) exactClassInfos.get(c);
-	}
-	
-	/**
-	 * Gets the class info of the given class or its closest registered superclass. This method will never return null unless <tt>c</tt> is null.
-	 * 
-	 * @param c
-	 * @return The closest superclass's info
-	 */
-	@SuppressWarnings({"unchecked", "null"})
-	public static <T> ClassInfo<? super T> getSuperClassInfo(final Class<T> c) {
-		assert c != null;
-		checkAllowClassInfoInteraction();
-		final ClassInfo<?> i = superClassInfos.get(c);
-		if (i != null)
-			return (ClassInfo<? super T>) i;
-		for (final ClassInfo<?> ci : getClassInfos()) {
-			if (ci.getC().isAssignableFrom(c)) {
-				if (!Skript.isAcceptRegistrations())
-					superClassInfos.put(c, ci);
-				return (ClassInfo<? super T>) ci;
-			}
-		}
-		assert false;
-		return null;
-	}
-	
-	/**
-	 * Gets a class by its code name
-	 * 
-	 * @param codeName
-	 * @return the class with the given code name
-	 * @throws SkriptAPIException If the given class was not registered
-	 */
-	public static Class<?> getClass(final String codeName) {
-		checkAllowClassInfoInteraction();
-		return getClassInfo(codeName).getC();
-	}
-	
-	/**
-	 * As the name implies
-	 * 
-	 * @param name
-	 * @return the class info or null if the name was not recognised
-	 */
-	@Nullable
-	public static ClassInfo<?> getClassInfoFromUserInput(String name) {
-		checkAllowClassInfoInteraction();
-		name = "" + name.toLowerCase();
-		for (final ClassInfo<?> ci : getClassInfos()) {
-			final Pattern[] uip = ci.getUserInputPatterns();
-			if (uip == null)
-				continue;
-			for (final Pattern pattern : uip) {
-				if (pattern.matcher(name).matches())
-					return ci;
-			}
-		}
-		return null;
-	}
-	
-	/**
-	 * As the name implies
-	 * 
-	 * @param name
-	 * @return the class or null if the name was not recognized
-	 */
-	@Nullable
-	public static Class<?> getClassFromUserInput(final String name) {
-		checkAllowClassInfoInteraction();
-		final ClassInfo<?> ci = getClassInfoFromUserInput(name);
-		return ci == null ? null : ci.getC();
-	}
-	
-	/**
-	 * Gets the default of a class
-	 * 
-	 * @param codeName
-	 * @return the expression holding the default value or null if this class doesn't have one
-	 * @throws SkriptAPIException If the given class was not registered
-	 */
-	@Nullable
-	public static DefaultExpression<?> getDefaultExpression(final String codeName) {
-		checkAllowClassInfoInteraction();
-		return getClassInfo(codeName).getDefaultExpression();
-	}
-	
-	/**
-	 * Gets the default expression of a class
-	 * 
-	 * @param c The class
-	 * @return The expression holding the default value or null if this class doesn't have one
-	 */
-	@Nullable
-	public static <T> DefaultExpression<T> getDefaultExpression(final Class<T> c) {
-		checkAllowClassInfoInteraction();
-		final ClassInfo<T> ci = getExactClassInfo(c);
-		return ci == null ? null : ci.getDefaultExpression();
-	}
-	
-	/**
-	 * Gets the name a class was registered with.
-	 * 
-	 * @param c The exact class
-	 * @return The name of the class or null if the given class wasn't registered.
-	 */
-	@Nullable
-	public static String getExactClassName(final Class<?> c) {
-		checkAllowClassInfoInteraction();
-		final ClassInfo<?> ci = exactClassInfos.get(c);
-		return ci == null ? null : ci.getCodeName();
-	}
-	
-	/**
-	 * Parses without trying to convert anything.
-	 * <p>
-	 * Can log an error xor other log messages.
-	 * 
-	 * @param s
-	 * @param c
-	 * @return The parsed object
-	 */
-	@Nullable
-	public static <T> T parseSimple(final String s, final Class<T> c, final ParseContext context) {
-		final ParseLogHandler log = SkriptLogger.startParseLogHandler();
-		try {
-			for (final ClassInfo<?> info : getClassInfos()) {
-				final Parser<?> parser = info.getParser();
-				if (parser == null || !parser.canParse(context) || !c.isAssignableFrom(info.getC()))
-					continue;
-				log.clear();
-				@SuppressWarnings("unchecked")
-				final T t = (T) parser.parse(s, context);
-				if (t != null) {
-					log.printLog();
-					return t;
-				}
-			}
-			log.printError();
-		} finally {
-			log.stop();
-		}
-		return null;
-	}
-	
-	/**
-	 * Parses a string to get an object of the desired type.
-	 * <p>
-	 * Instead of repeatedly calling this with the same class argument, you should get a parser with {@link #getParser(Class)} and use it for parsing.
-	 * <p>
-	 * Can log an error if it returned null.
-	 * 
-	 * @param s The string to parse
-	 * @param c The desired type. The returned value will be of this type or a subclass if it.
-	 * @return The parsed object
-	 */
-	@SuppressWarnings({"rawtypes", "unchecked"})
-	@Nullable
-	public static <T> T parse(final String s, final Class<T> c, final ParseContext context) {
-		final ParseLogHandler log = SkriptLogger.startParseLogHandler();
-		try {
-			T t = parseSimple(s, c, context);
-			if (t != null) {
-				log.printLog();
-				return t;
-			}
-			for (final ConverterInfo<?, ?> conv : Converters.getConverters()) {
-				if (context == ParseContext.COMMAND && (conv.options & Converter.NO_COMMAND_ARGUMENTS) != 0)
-					continue;
-				if (c.isAssignableFrom(conv.to)) {
-					log.clear();
-					final Object o = parseSimple(s, conv.from, context);
-					if (o != null) {
-						t = (T) ((Converter) conv.converter).convert(o);
-						if (t != null) {
-							log.printLog();
-							return t;
-						}
-					}
-				}
-			}
-			log.printError();
-		} finally {
-			log.stop();
-		}
-		return null;
-	}
-	
-	/**
-	 * Gets a parser for parsing instances of the desired type from strings. The returned parser may only be used for parsing, i.e. you must not use its toString methods.
-	 * 
-	 * @param to
-	 * @return A parser to parse object of the desired type
-	 */
-	@SuppressWarnings("unchecked")
-	@Nullable
-	public static <T> Parser<? extends T> getParser(final Class<T> to) {
-		checkAllowClassInfoInteraction();
-		final ClassInfo<?>[] classInfos = Classes.classInfos;
-		if (classInfos == null)
-			return null;
-		for (int i = classInfos.length - 1; i >= 0; i--) {
-			final ClassInfo<?> ci = classInfos[i];
-			if (to.isAssignableFrom(ci.getC()) && ci.getParser() != null)
-				return (Parser<? extends T>) ci.getParser();
-		}
-		for (final ConverterInfo<?, ?> conv : Converters.getConverters()) {
-			if (to.isAssignableFrom(conv.to)) {
-				for (int i = classInfos.length - 1; i >= 0; i--) {
-					final ClassInfo<?> ci = classInfos[i];
-					final Parser<?> parser = ci.getParser();
-					if (conv.from.isAssignableFrom(ci.getC()) && parser != null)
-						return Classes.createConvertedParser(parser, (Converter<?, ? extends T>) conv.converter);
-				}
-			}
-		}
-		return null;
-	}
-	
-	/**
-	 * Gets a parser for an exactly known class. You should usually use {@link #getParser(Class)} instead of this method.
-	 * <p>
-	 * The main benefit of this method is that it's the only class info method of Skript that can be used while Skript is initializing and thus useful for parsing configs.
-	 * 
-	 * @param c
-	 * @return A parser to parse object of the desired type
-	 */
-	@SuppressWarnings("unchecked")
-	@Nullable
-	public static <T> Parser<? extends T> getExactParser(final Class<T> c) {
-		if (Skript.isAcceptRegistrations()) {
-			for (final ClassInfo<?> ci : tempClassInfos) {
-				if (ci.getC() == c)
-					return (Parser<? extends T>) ci.getParser();
-			}
-			return null;
-		} else {
-			final ClassInfo<T> ci = getExactClassInfo(c);
-			return ci == null ? null : ci.getParser();
-		}
-	}
-	
-	private static <F, T> Parser<T> createConvertedParser(final Parser<?> parser, final Converter<F, T> converter) {
-		return new Parser<T>() {
-			@SuppressWarnings("unchecked")
-			@Override
-			@Nullable
-			public T parse(final String s, final ParseContext context) {
-				final Object f = parser.parse(s, context);
-				if (f == null)
-					return null;
-				return converter.convert((F) f);
-			}
-			
-			@Override
-			public String toString(final T o, final int flags) {
-				throw new UnsupportedOperationException();
-			}
-			
-			@Override
-			public String toVariableNameString(final T o) {
-				throw new UnsupportedOperationException();
-			}
-			
-			@Override
-			public String getVariableNamePattern() {
-				throw new UnsupportedOperationException();
-			}
-		};
-	}
-	
-	/**
-	 * @param o Any object, preferably not an array: use {@link Classes#toString(Object[], boolean)} instead.
-	 * @return String representation of the object (using a parser if found or {@link String#valueOf(Object)} otherwise).
-	 * @see #toString(Object, StringMode)
-	 * @see #toString(Object[], boolean)
-	 * @see #toString(Object[], boolean, StringMode)
-	 * @see Parser
-	 */
-	public static String toString(final @Nullable Object o) {
-		return toString(o, StringMode.MESSAGE, 0);
-	}
-	
-	public static String getDebugMessage(final @Nullable Object o) {
-		return toString(o, StringMode.DEBUG, 0);
-	}
-	
-	public static <T> String toString(final @Nullable T o, final StringMode mode) {
-		return toString(o, mode, 0);
-	}
-	
-	private static <T> String toString(final @Nullable T o, final StringMode mode, final int flags) {
-		assert flags == 0 || mode == StringMode.MESSAGE;
-		if (o == null)
-			return Language.get("none");
-		if (o.getClass().isArray()) {
-			if (((Object[]) o).length == 0)
-				return Language.get("none");
-			final StringBuilder b = new StringBuilder();
-			boolean first = true;
-			for (final Object i : (Object[]) o) {
-				if (!first)
-					b.append(", ");
-				b.append(toString(i, mode, flags));
-				first = false;
-			}
-			return "[" + b.toString() + "]";
-		}
-		for (final ClassInfo<?> ci : getClassInfos()) {
-			final Parser<?> parser = ci.getParser();
-			if (parser != null && ci.getC().isInstance(o)) {
-				@SuppressWarnings("unchecked")
-				final String s = mode == StringMode.MESSAGE ? ((Parser<T>) parser).toString(o, flags)
-						: mode == StringMode.DEBUG ? "[" + ci.getCodeName() + ":" + ((Parser<T>) parser).toString(o, mode) + "]"
-								: ((Parser<T>) parser).toString(o, mode);
-				return s;
-			}
-		}
-		return mode == StringMode.VARIABLE_NAME ? "object:" + o : "" + o;
-	}
-	
-	public static String toString(final Object[] os, final int flags, final boolean and) {
-		return toString(os, and, null, StringMode.MESSAGE, flags);
-	}
-	
-	public static String toString(final Object[] os, final int flags, final @Nullable ChatColor c) {
-		return toString(os, true, c, StringMode.MESSAGE, flags);
-	}
-	
-	public static String toString(final Object[] os, final boolean and) {
-		return toString(os, and, null, StringMode.MESSAGE, 0);
-	}
-	
-	public static String toString(final Object[] os, final boolean and, final StringMode mode) {
-		return toString(os, and, null, mode, 0);
-	}
-	
-	private static String toString(final Object[] os, final boolean and, final @Nullable ChatColor c, final StringMode mode, final int flags) {
-		if (os.length == 0)
-			return toString(null);
-		if (os.length == 1)
-			return toString(os[0], mode, flags);
-		final StringBuilder b = new StringBuilder();
-		for (int i = 0; i < os.length; i++) {
-			if (i != 0) {
-				if (c != null)
-					b.append(c.toString());
-				if (i == os.length - 1)
-					b.append(and ? " and " : " or ");
-				else
-					b.append(", ");
-			}
-			b.append(toString(os[i], mode, flags));
-		}
-		return "" + b.toString();
-	}
-	
-	/**
-	 * consists of {@link Yggdrasil#MAGIC_NUMBER} and {@link Variables#YGGDRASIL_VERSION}
-	 */
-	private final static byte[] YGGDRASIL_START = {(byte) 'Y', (byte) 'g', (byte) 'g', 0, (Variables.YGGDRASIL_VERSION >>> 8) & 0xFF, Variables.YGGDRASIL_VERSION & 0xFF};
-	
-	@SuppressWarnings("null")
-	private final static Charset UTF_8 = Charset.forName("UTF-8");
-	
-	private static byte[] getYggdrasilStart(final ClassInfo<?> c) throws NotSerializableException {
-		assert Enum.class.isAssignableFrom(Kleenean.class) && Tag.getType(Kleenean.class) == Tag.T_ENUM : Tag.getType(Kleenean.class); // TODO why is this check here?
-		final Tag t = Tag.getType(c.getC());
-		assert t.isWrapper() || t == Tag.T_STRING || t == Tag.T_OBJECT || t == Tag.T_ENUM;
-		final byte[] cn = t == Tag.T_OBJECT || t == Tag.T_ENUM ? Variables.yggdrasil.getID(c.getC()).getBytes(UTF_8) : null;
-		final byte[] r = new byte[YGGDRASIL_START.length + 1 + (cn == null ? 0 : 1 + cn.length)];
-		int i = 0;
-		for (; i < YGGDRASIL_START.length; i++)
-			r[i] = YGGDRASIL_START[i];
-		r[i++] = t.tag;
-		if (cn != null) {
-			r[i++] = (byte) cn.length;
-			for (int j = 0; j < cn.length; j++)
-				r[i++] = cn[j];
-		}
-		assert i == r.length;
-		return r;
-	}
-	
-<<<<<<< HEAD
-	// Methods below are kept for migrating pre variables rework databases
-=======
-	/**
-	 * Must be called on the appropriate thread for the given value (i.e. the main thread currently)
-	 */
-	@Nullable
-	public static SerializedVariable.Value serialize(@Nullable Object o) {
-		if (o == null)
-			return null;
-		
-		// temporary
-		assert Bukkit.isPrimaryThread();
-		
-		ClassInfo<?> ci = getSuperClassInfo(o.getClass());
-		if (ci.getSerializeAs() != null) {
-			ci = getExactClassInfo(ci.getSerializeAs());
-			if (ci == null) {
-				assert false : o.getClass();
-				return null;
-			}
-			o = Converters.convert(o, ci.getC());
-			if (o == null) {
-				assert false : ci.getCodeName();
-				return null;
-			}
-		}
-		
-		final Serializer<?> s = ci.getSerializer();
-		if (s == null) // value cannot be saved
-			return null;
-		
-		assert s.mustSyncDeserialization() ? Bukkit.isPrimaryThread() : true;
-		
-		try {
-			final ByteArrayOutputStream bout = new ByteArrayOutputStream();
-			final YggdrasilOutputStream yout = Variables.yggdrasil.newOutputStream(bout);
-			yout.writeObject(o);
-			yout.flush();
-			yout.close();
-			final byte[] r = bout.toByteArray();
-			final byte[] start = getYggdrasilStart(ci);
-			for (int i = 0; i < start.length; i++)
-				assert r[i] == start[i] : o + " (" + ci.getC().getName() + "); " + Arrays.toString(start) + ", " + Arrays.toString(r);
-			final byte[] r2 = new byte[r.length - start.length];
-			System.arraycopy(r, start.length, r2, 0, r2.length);
-			
-			Object d;
-			assert equals(o, d = deserialize(ci, new ByteArrayInputStream(r2))) : o + " (" + o.getClass() + ") != " + d + " (" + (d == null ? null : d.getClass()) + "): " + Arrays.toString(r);
-			
-			return new SerializedVariable.Value(ci.getCodeName(), r2);
-		} catch (final IOException e) { // shouldn't happen
-			Skript.exception(e);
-			return null;
-		}
-	}
-	
-	private static boolean equals(final @Nullable Object o, final @Nullable Object d) {
-		if (o instanceof Chunk) { // CraftChunk does neither override equals nor is it a "coordinate-specific singleton" like Block
-			if (!(d instanceof Chunk))
-				return false;
-			final Chunk c1 = (Chunk) o, c2 = (Chunk) d;
-			return c1.getWorld().equals(c2.getWorld()) && c1.getX() == c2.getX() && c1.getZ() == c2.getZ();
-		}
-		return o == null ? d == null : o.equals(d);
-	}
->>>>>>> 34c46076
-	
-	@Nullable
-	@Deprecated
-	public static Object deserialize(final ClassInfo<?> type, final byte[] value) {
-		return deserialize(type, new ByteArrayInputStream(value));
-	}
-	
-	@Nullable
-	@Deprecated
-	public static Object deserialize(final String type, final byte[] value) {
-		final ClassInfo<?> ci = getClassInfoNoError(type);
-		if (ci == null)
-			return null;
-		return deserialize(ci, new ByteArrayInputStream(value));
-	}
-	
-	@Nullable
-	@Deprecated
-	public static Object deserialize(final ClassInfo<?> type, InputStream value) {
-		Serializer<?> s;
-		assert (s = type.getSerializer()) != null && (s.mustSyncDeserialization() ? Bukkit.isPrimaryThread() : true) : type + "; " + s + "; " + Bukkit.isPrimaryThread();
-		YggdrasilInputStream in = null;
-		try {
-			value = new SequenceInputStream(new ByteArrayInputStream(getYggdrasilStart(type)), value);
-			in = Variables.yggdrasil.newInputStream(value);
-			return in.readObject();
-		} catch (final IOException e) { // i.e. invalid save
-			if (Skript.testing())
-				e.printStackTrace();
-			return null;
-		} finally {
-			if (in != null) {
-				try {
-					in.close();
-				} catch (final IOException e) {}
-			}
-			try {
-				value.close();
-			} catch (final IOException e) {}
-		}
-	}
-	
-	/**
-	 * Deserialises an object.
-	 * <p>
-	 * This method must only be called from Bukkits main thread!
-	 * 
-	 * @param type
-	 * @param value
-	 * @return Deserialised value or null if the input is invalid
-	 */
-	@Deprecated
-	@Nullable
-	public static Object deserialize(final String type, final String value) {
-		assert Bukkit.isPrimaryThread();
-		final ClassInfo<?> ci = getClassInfoNoError(type);
-		if (ci == null)
-			return null;
-		final Serializer<?> s = ci.getSerializer();
-		if (s == null)
-			return null;
-		return s.deserialize(value);
-	}
-	
-}
+/**
+ *   This file is part of Skript.
+ *
+ *  Skript is free software: you can redistribute it and/or modify
+ *  it under the terms of the GNU General Public License as published by
+ *  the Free Software Foundation, either version 3 of the License, or
+ *  (at your option) any later version.
+ *
+ *  Skript is distributed in the hope that it will be useful,
+ *  but WITHOUT ANY WARRANTY; without even the implied warranty of
+ *  MERCHANTABILITY or FITNESS FOR A PARTICULAR PURPOSE.  See the
+ *  GNU General Public License for more details.
+ *
+ *  You should have received a copy of the GNU General Public License
+ *  along with Skript.  If not, see <http://www.gnu.org/licenses/>.
+ *
+ *
+ * Copyright 2011-2017 Peter Güttinger and contributors
+ */
+package ch.njol.skript.registrations;
+
+import java.io.ByteArrayInputStream;
+import java.io.ByteArrayOutputStream;
+import java.io.IOException;
+import java.io.InputStream;
+import java.io.NotSerializableException;
+import java.io.SequenceInputStream;
+import java.nio.charset.Charset;
+import java.util.ArrayList;
+import java.util.Arrays;
+import java.util.Collections;
+import java.util.HashMap;
+import java.util.HashSet;
+import java.util.Iterator;
+import java.util.List;
+import java.util.Set;
+import java.util.regex.Pattern;
+
+import org.bukkit.Bukkit;
+import org.bukkit.ChatColor;
+import org.bukkit.Chunk;
+import org.eclipse.jdt.annotation.Nullable;
+
+import ch.njol.skript.Skript;
+import ch.njol.skript.SkriptAPIException;
+import ch.njol.skript.SkriptConfig;
+import ch.njol.skript.classes.ClassInfo;
+import ch.njol.skript.classes.Converter;
+import ch.njol.skript.classes.Converter.ConverterInfo;
+import ch.njol.skript.classes.Parser;
+import ch.njol.skript.classes.Serializer;
+import ch.njol.skript.lang.DefaultExpression;
+import ch.njol.skript.lang.ParseContext;
+import ch.njol.skript.localization.Language;
+import ch.njol.skript.log.ParseLogHandler;
+import ch.njol.skript.log.SkriptLogger;
+import ch.njol.skript.util.StringMode;
+import ch.njol.skript.variables.Variables;
+import ch.njol.util.Kleenean;
+import ch.njol.util.StringUtils;
+import ch.njol.yggdrasil.Tag;
+import ch.njol.yggdrasil.Yggdrasil;
+import ch.njol.yggdrasil.YggdrasilInputStream;
+import ch.njol.yggdrasil.YggdrasilOutputStream;
+import edu.umd.cs.findbugs.annotations.SuppressFBWarnings;
+
+/**
+ * @author Peter Güttinger
+ */
+public abstract class Classes {
+	
+	private Classes() {}
+	
+	@Nullable
+	private static ClassInfo<?>[] classInfos = null;
+	private final static List<ClassInfo<?>> tempClassInfos = new ArrayList<>();
+	private final static HashMap<Class<?>, ClassInfo<?>> exactClassInfos = new HashMap<>();
+	private final static HashMap<Class<?>, ClassInfo<?>> superClassInfos = new HashMap<>();
+	private final static HashMap<String, ClassInfo<?>> classInfosByCodeName = new HashMap<>();
+	
+	/**
+	 * @param info info about the class to register
+	 */
+	public static <T> void registerClass(final ClassInfo<T> info) {
+		try {
+			Skript.checkAcceptRegistrations();
+			if (classInfosByCodeName.containsKey(info.getCodeName()))
+				throw new IllegalArgumentException("Can't register " + info.getC().getName() + " with the code name " + info.getCodeName() + " because that name is already used by " + classInfosByCodeName.get(info.getCodeName()));
+			if (exactClassInfos.containsKey(info.getC()))
+				throw new IllegalArgumentException("Can't register the class info " + info.getCodeName() + " because the class " + info.getC().getName() + " is already registered");
+			exactClassInfos.put(info.getC(), info);
+			classInfosByCodeName.put(info.getCodeName(), info);
+			tempClassInfos.add(info);
+		} catch (RuntimeException e) {
+			if (SkriptConfig.apiSoftExceptions.value())
+				Skript.warning("Ignored an exception due to user configuration: " + e.getMessage());
+			else
+				throw e;
+		}
+	}
+	
+	public static void onRegistrationsStop() {
+		
+		sortClassInfos();
+		
+		// validate serializeAs
+		for (final ClassInfo<?> ci : getClassInfos()) {
+			if (ci.getSerializeAs() != null) {
+				final ClassInfo<?> sa = getExactClassInfo(ci.getSerializeAs());
+				if (sa == null) {
+					Skript.error(ci.getCodeName() + "'s 'serializeAs' class is not registered");
+				} else if (sa.getSerializer() == null) {
+					Skript.error(ci.getCodeName() + "'s 'serializeAs' class is not serializable");
+				}
+			}
+		}
+		
+		// register to Yggdrasil
+		for (final ClassInfo<?> ci : getClassInfos()) {
+			final Serializer<?> s = ci.getSerializer();
+			if (s != null)
+				Variables.yggdrasil.registerClassResolver(s);
+		}
+	}
+	
+	/**
+	 * Sorts the class infos according to sub/superclasses and relations set with {@link ClassInfo#before(String...)} and {@link ClassInfo#after(String...)}.
+	 */
+	@SuppressFBWarnings("LI_LAZY_INIT_STATIC")
+	private static void sortClassInfos() {
+		assert classInfos == null;
+		
+		if (!Skript.testing() && SkriptConfig.addonSafetyChecks.value())
+			removeNullElements();
+		
+		// merge before, after & sub/supertypes in after
+		for (final ClassInfo<?> ci : tempClassInfos) {
+			final Set<String> before = ci.before();
+			if (before != null && !before.isEmpty()) {
+				for (final ClassInfo<?> ci2 : tempClassInfos) {
+					if (before.contains(ci2.getCodeName())) {
+						ci2.after().add(ci.getCodeName());
+						before.remove(ci2.getCodeName());
+						if (before.isEmpty())
+							break;
+					}
+				}
+			}
+		}
+		for (final ClassInfo<?> ci : tempClassInfos) {
+			for (final ClassInfo<?> ci2 : tempClassInfos) {
+				if (ci == ci2)
+					continue;
+				if (ci.getC().isAssignableFrom(ci2.getC()))
+					ci.after().add(ci2.getCodeName());
+			}
+		}
+		
+		// remove unresolvable dependencies (and print a warning if testing)
+		for (final ClassInfo<?> ci : tempClassInfos) {
+			final Set<String> s = new HashSet<>();
+			final Set<String> before = ci.before();
+			if (before != null) {
+				for (final String b : before) {
+					if (getClassInfoNoError(b) == null) {
+						s.add(b);
+					}
+				}
+				before.removeAll(s);
+			}
+			for (final String a : ci.after()) {
+				if (getClassInfoNoError(a) == null) {
+					s.add(a);
+				}
+			}
+			ci.after().removeAll(s);
+			if (!s.isEmpty() && Skript.testing())
+				Skript.warning(s.size() + " dependency/ies could not be resolved for " + ci + ": " + StringUtils.join(s, ", "));
+		}
+		
+		final List<ClassInfo<?>> classInfos = new ArrayList<>(tempClassInfos.size());
+		
+		boolean changed = true;
+		while (changed) {
+			changed = false;
+			for (int i = 0; i < tempClassInfos.size(); i++) {
+				final ClassInfo<?> ci = tempClassInfos.get(i);
+				if (ci.after().isEmpty()) {
+					classInfos.add(ci);
+					tempClassInfos.remove(i);
+					i--;
+					for (final ClassInfo<?> ci2 : tempClassInfos)
+						ci2.after().remove(ci.getCodeName());
+					changed = true;
+				}
+			}
+		}
+		
+		Classes.classInfos = classInfos.toArray(new ClassInfo[classInfos.size()]);
+		
+		// check for circular dependencies
+		if (!tempClassInfos.isEmpty()) {
+			final StringBuilder b = new StringBuilder();
+			for (final ClassInfo<?> c : tempClassInfos) {
+				if (b.length() != 0)
+					b.append(", ");
+				b.append(c.getCodeName() + " (after: " + StringUtils.join(c.after(), ", ") + ")");
+			}
+			throw new IllegalStateException("ClassInfos with circular dependencies detected: " + b.toString());
+		}
+		
+		// debug message
+		if (Skript.debug()) {
+			final StringBuilder b = new StringBuilder();
+			for (final ClassInfo<?> ci : classInfos) {
+				if (b.length() != 0)
+					b.append(", ");
+				b.append(ci.getCodeName());
+			}
+			Skript.info("All registered classes in order: " + b.toString());
+		}
+		
+	}
+	
+	@SuppressWarnings({"null", "unused"})
+	private static void removeNullElements() {
+		Iterator<ClassInfo<?>> it = tempClassInfos.iterator();
+		while (it.hasNext()) {
+			ClassInfo<?> ci = it.next();
+			if (ci.getC() == null)
+				it.remove();
+		}
+	}
+	
+	private static void checkAllowClassInfoInteraction() {
+		if (Skript.isAcceptRegistrations())
+			throw new IllegalStateException("Cannot use classinfos until registration is over");
+	}
+	
+	@SuppressWarnings("null")
+	public static List<ClassInfo<?>> getClassInfos() {
+		checkAllowClassInfoInteraction();
+		final ClassInfo<?>[] ci = classInfos;
+		if (ci == null)
+			return Collections.emptyList();
+		return Collections.unmodifiableList(Arrays.asList(ci));
+	}
+	
+	/**
+	 * This method can be called even while Skript is loading.
+	 * 
+	 * @param codeName
+	 * @return The ClassInfo with the given code name
+	 * @throws SkriptAPIException If the given class was not registered
+	 */
+	public static ClassInfo<?> getClassInfo(final String codeName) {
+		final ClassInfo<?> ci = classInfosByCodeName.get(codeName);
+		if (ci == null)
+			throw new SkriptAPIException("No class info found for " + codeName);
+		return ci;
+	}
+	
+	/**
+	 * This method can be called even while Skript is loading.
+	 * 
+	 * @param codeName
+	 * @return The class info registered with the given code name or null if the code name is invalid or not yet registered
+	 */
+	@Nullable
+	public static ClassInfo<?> getClassInfoNoError(final @Nullable String codeName) {
+		return classInfosByCodeName.get(codeName);
+	}
+	
+	/**
+	 * Gets the class info for the given class.
+	 * <p>
+	 * This method can be called even while Skript is loading.
+	 * 
+	 * @param c The exact class to get the class info for
+	 * @return The class info for the given class of null if no info was found.
+	 */
+	@SuppressWarnings("unchecked")
+	@Nullable
+	public static <T> ClassInfo<T> getExactClassInfo(final @Nullable Class<T> c) {
+		return (ClassInfo<T>) exactClassInfos.get(c);
+	}
+	
+	/**
+	 * Gets the class info of the given class or its closest registered superclass. This method will never return null unless <tt>c</tt> is null.
+	 * 
+	 * @param c
+	 * @return The closest superclass's info
+	 */
+	@SuppressWarnings({"unchecked", "null"})
+	public static <T> ClassInfo<? super T> getSuperClassInfo(final Class<T> c) {
+		assert c != null;
+		checkAllowClassInfoInteraction();
+		final ClassInfo<?> i = superClassInfos.get(c);
+		if (i != null)
+			return (ClassInfo<? super T>) i;
+		for (final ClassInfo<?> ci : getClassInfos()) {
+			if (ci.getC().isAssignableFrom(c)) {
+				if (!Skript.isAcceptRegistrations())
+					superClassInfos.put(c, ci);
+				return (ClassInfo<? super T>) ci;
+			}
+		}
+		assert false;
+		return null;
+	}
+	
+	/**
+	 * Gets a class by its code name
+	 * 
+	 * @param codeName
+	 * @return the class with the given code name
+	 * @throws SkriptAPIException If the given class was not registered
+	 */
+	public static Class<?> getClass(final String codeName) {
+		checkAllowClassInfoInteraction();
+		return getClassInfo(codeName).getC();
+	}
+	
+	/**
+	 * As the name implies
+	 * 
+	 * @param name
+	 * @return the class info or null if the name was not recognised
+	 */
+	@Nullable
+	public static ClassInfo<?> getClassInfoFromUserInput(String name) {
+		checkAllowClassInfoInteraction();
+		name = "" + name.toLowerCase();
+		for (final ClassInfo<?> ci : getClassInfos()) {
+			final Pattern[] uip = ci.getUserInputPatterns();
+			if (uip == null)
+				continue;
+			for (final Pattern pattern : uip) {
+				if (pattern.matcher(name).matches())
+					return ci;
+			}
+		}
+		return null;
+	}
+	
+	/**
+	 * As the name implies
+	 * 
+	 * @param name
+	 * @return the class or null if the name was not recognized
+	 */
+	@Nullable
+	public static Class<?> getClassFromUserInput(final String name) {
+		checkAllowClassInfoInteraction();
+		final ClassInfo<?> ci = getClassInfoFromUserInput(name);
+		return ci == null ? null : ci.getC();
+	}
+	
+	/**
+	 * Gets the default of a class
+	 * 
+	 * @param codeName
+	 * @return the expression holding the default value or null if this class doesn't have one
+	 * @throws SkriptAPIException If the given class was not registered
+	 */
+	@Nullable
+	public static DefaultExpression<?> getDefaultExpression(final String codeName) {
+		checkAllowClassInfoInteraction();
+		return getClassInfo(codeName).getDefaultExpression();
+	}
+	
+	/**
+	 * Gets the default expression of a class
+	 * 
+	 * @param c The class
+	 * @return The expression holding the default value or null if this class doesn't have one
+	 */
+	@Nullable
+	public static <T> DefaultExpression<T> getDefaultExpression(final Class<T> c) {
+		checkAllowClassInfoInteraction();
+		final ClassInfo<T> ci = getExactClassInfo(c);
+		return ci == null ? null : ci.getDefaultExpression();
+	}
+	
+	/**
+	 * Gets the name a class was registered with.
+	 * 
+	 * @param c The exact class
+	 * @return The name of the class or null if the given class wasn't registered.
+	 */
+	@Nullable
+	public static String getExactClassName(final Class<?> c) {
+		checkAllowClassInfoInteraction();
+		final ClassInfo<?> ci = exactClassInfos.get(c);
+		return ci == null ? null : ci.getCodeName();
+	}
+	
+	/**
+	 * Parses without trying to convert anything.
+	 * <p>
+	 * Can log an error xor other log messages.
+	 * 
+	 * @param s
+	 * @param c
+	 * @return The parsed object
+	 */
+	@Nullable
+	public static <T> T parseSimple(final String s, final Class<T> c, final ParseContext context) {
+		final ParseLogHandler log = SkriptLogger.startParseLogHandler();
+		try {
+			for (final ClassInfo<?> info : getClassInfos()) {
+				final Parser<?> parser = info.getParser();
+				if (parser == null || !parser.canParse(context) || !c.isAssignableFrom(info.getC()))
+					continue;
+				log.clear();
+				@SuppressWarnings("unchecked")
+				final T t = (T) parser.parse(s, context);
+				if (t != null) {
+					log.printLog();
+					return t;
+				}
+			}
+			log.printError();
+		} finally {
+			log.stop();
+		}
+		return null;
+	}
+	
+	/**
+	 * Parses a string to get an object of the desired type.
+	 * <p>
+	 * Instead of repeatedly calling this with the same class argument, you should get a parser with {@link #getParser(Class)} and use it for parsing.
+	 * <p>
+	 * Can log an error if it returned null.
+	 * 
+	 * @param s The string to parse
+	 * @param c The desired type. The returned value will be of this type or a subclass if it.
+	 * @return The parsed object
+	 */
+	@SuppressWarnings({"rawtypes", "unchecked"})
+	@Nullable
+	public static <T> T parse(final String s, final Class<T> c, final ParseContext context) {
+		final ParseLogHandler log = SkriptLogger.startParseLogHandler();
+		try {
+			T t = parseSimple(s, c, context);
+			if (t != null) {
+				log.printLog();
+				return t;
+			}
+			for (final ConverterInfo<?, ?> conv : Converters.getConverters()) {
+				if (context == ParseContext.COMMAND && (conv.options & Converter.NO_COMMAND_ARGUMENTS) != 0)
+					continue;
+				if (c.isAssignableFrom(conv.to)) {
+					log.clear();
+					final Object o = parseSimple(s, conv.from, context);
+					if (o != null) {
+						t = (T) ((Converter) conv.converter).convert(o);
+						if (t != null) {
+							log.printLog();
+							return t;
+						}
+					}
+				}
+			}
+			log.printError();
+		} finally {
+			log.stop();
+		}
+		return null;
+	}
+	
+	/**
+	 * Gets a parser for parsing instances of the desired type from strings. The returned parser may only be used for parsing, i.e. you must not use its toString methods.
+	 * 
+	 * @param to
+	 * @return A parser to parse object of the desired type
+	 */
+	@SuppressWarnings("unchecked")
+	@Nullable
+	public static <T> Parser<? extends T> getParser(final Class<T> to) {
+		checkAllowClassInfoInteraction();
+		final ClassInfo<?>[] classInfos = Classes.classInfos;
+		if (classInfos == null)
+			return null;
+		for (int i = classInfos.length - 1; i >= 0; i--) {
+			final ClassInfo<?> ci = classInfos[i];
+			if (to.isAssignableFrom(ci.getC()) && ci.getParser() != null)
+				return (Parser<? extends T>) ci.getParser();
+		}
+		for (final ConverterInfo<?, ?> conv : Converters.getConverters()) {
+			if (to.isAssignableFrom(conv.to)) {
+				for (int i = classInfos.length - 1; i >= 0; i--) {
+					final ClassInfo<?> ci = classInfos[i];
+					final Parser<?> parser = ci.getParser();
+					if (conv.from.isAssignableFrom(ci.getC()) && parser != null)
+						return Classes.createConvertedParser(parser, (Converter<?, ? extends T>) conv.converter);
+				}
+			}
+		}
+		return null;
+	}
+	
+	/**
+	 * Gets a parser for an exactly known class. You should usually use {@link #getParser(Class)} instead of this method.
+	 * <p>
+	 * The main benefit of this method is that it's the only class info method of Skript that can be used while Skript is initializing and thus useful for parsing configs.
+	 * 
+	 * @param c
+	 * @return A parser to parse object of the desired type
+	 */
+	@SuppressWarnings("unchecked")
+	@Nullable
+	public static <T> Parser<? extends T> getExactParser(final Class<T> c) {
+		if (Skript.isAcceptRegistrations()) {
+			for (final ClassInfo<?> ci : tempClassInfos) {
+				if (ci.getC() == c)
+					return (Parser<? extends T>) ci.getParser();
+			}
+			return null;
+		} else {
+			final ClassInfo<T> ci = getExactClassInfo(c);
+			return ci == null ? null : ci.getParser();
+		}
+	}
+	
+	private static <F, T> Parser<T> createConvertedParser(final Parser<?> parser, final Converter<F, T> converter) {
+		return new Parser<T>() {
+			@SuppressWarnings("unchecked")
+			@Override
+			@Nullable
+			public T parse(final String s, final ParseContext context) {
+				final Object f = parser.parse(s, context);
+				if (f == null)
+					return null;
+				return converter.convert((F) f);
+			}
+			
+			@Override
+			public String toString(final T o, final int flags) {
+				throw new UnsupportedOperationException();
+			}
+			
+			@Override
+			public String toVariableNameString(final T o) {
+				throw new UnsupportedOperationException();
+			}
+			
+			@Override
+			public String getVariableNamePattern() {
+				throw new UnsupportedOperationException();
+			}
+		};
+	}
+	
+	/**
+	 * @param o Any object, preferably not an array: use {@link Classes#toString(Object[], boolean)} instead.
+	 * @return String representation of the object (using a parser if found or {@link String#valueOf(Object)} otherwise).
+	 * @see #toString(Object, StringMode)
+	 * @see #toString(Object[], boolean)
+	 * @see #toString(Object[], boolean, StringMode)
+	 * @see Parser
+	 */
+	public static String toString(final @Nullable Object o) {
+		return toString(o, StringMode.MESSAGE, 0);
+	}
+	
+	public static String getDebugMessage(final @Nullable Object o) {
+		return toString(o, StringMode.DEBUG, 0);
+	}
+	
+	public static <T> String toString(final @Nullable T o, final StringMode mode) {
+		return toString(o, mode, 0);
+	}
+	
+	private static <T> String toString(final @Nullable T o, final StringMode mode, final int flags) {
+		assert flags == 0 || mode == StringMode.MESSAGE;
+		if (o == null)
+			return Language.get("none");
+		if (o.getClass().isArray()) {
+			if (((Object[]) o).length == 0)
+				return Language.get("none");
+			final StringBuilder b = new StringBuilder();
+			boolean first = true;
+			for (final Object i : (Object[]) o) {
+				if (!first)
+					b.append(", ");
+				b.append(toString(i, mode, flags));
+				first = false;
+			}
+			return "[" + b.toString() + "]";
+		}
+		for (final ClassInfo<?> ci : getClassInfos()) {
+			final Parser<?> parser = ci.getParser();
+			if (parser != null && ci.getC().isInstance(o)) {
+				@SuppressWarnings("unchecked")
+				final String s = mode == StringMode.MESSAGE ? ((Parser<T>) parser).toString(o, flags)
+						: mode == StringMode.DEBUG ? "[" + ci.getCodeName() + ":" + ((Parser<T>) parser).toString(o, mode) + "]"
+								: ((Parser<T>) parser).toString(o, mode);
+				return s;
+			}
+		}
+		return mode == StringMode.VARIABLE_NAME ? "object:" + o : "" + o;
+	}
+	
+	public static String toString(final Object[] os, final int flags, final boolean and) {
+		return toString(os, and, null, StringMode.MESSAGE, flags);
+	}
+	
+	public static String toString(final Object[] os, final int flags, final @Nullable ChatColor c) {
+		return toString(os, true, c, StringMode.MESSAGE, flags);
+	}
+	
+	public static String toString(final Object[] os, final boolean and) {
+		return toString(os, and, null, StringMode.MESSAGE, 0);
+	}
+	
+	public static String toString(final Object[] os, final boolean and, final StringMode mode) {
+		return toString(os, and, null, mode, 0);
+	}
+	
+	private static String toString(final Object[] os, final boolean and, final @Nullable ChatColor c, final StringMode mode, final int flags) {
+		if (os.length == 0)
+			return toString(null);
+		if (os.length == 1)
+			return toString(os[0], mode, flags);
+		final StringBuilder b = new StringBuilder();
+		for (int i = 0; i < os.length; i++) {
+			if (i != 0) {
+				if (c != null)
+					b.append(c.toString());
+				if (i == os.length - 1)
+					b.append(and ? " and " : " or ");
+				else
+					b.append(", ");
+			}
+			b.append(toString(os[i], mode, flags));
+		}
+		return "" + b.toString();
+	}
+	
+	/**
+	 * consists of {@link Yggdrasil#MAGIC_NUMBER} and {@link Variables#YGGDRASIL_VERSION}
+	 */
+	private final static byte[] YGGDRASIL_START = {(byte) 'Y', (byte) 'g', (byte) 'g', 0, (Variables.YGGDRASIL_VERSION >>> 8) & 0xFF, Variables.YGGDRASIL_VERSION & 0xFF};
+	
+	@SuppressWarnings("null")
+	private final static Charset UTF_8 = Charset.forName("UTF-8");
+	
+	private static byte[] getYggdrasilStart(final ClassInfo<?> c) throws NotSerializableException {
+		assert Enum.class.isAssignableFrom(Kleenean.class) && Tag.getType(Kleenean.class) == Tag.T_ENUM : Tag.getType(Kleenean.class); // TODO why is this check here?
+		final Tag t = Tag.getType(c.getC());
+		assert t.isWrapper() || t == Tag.T_STRING || t == Tag.T_OBJECT || t == Tag.T_ENUM;
+		final byte[] cn = t == Tag.T_OBJECT || t == Tag.T_ENUM ? Variables.yggdrasil.getID(c.getC()).getBytes(UTF_8) : null;
+		final byte[] r = new byte[YGGDRASIL_START.length + 1 + (cn == null ? 0 : 1 + cn.length)];
+		int i = 0;
+		for (; i < YGGDRASIL_START.length; i++)
+			r[i] = YGGDRASIL_START[i];
+		r[i++] = t.tag;
+		if (cn != null) {
+			r[i++] = (byte) cn.length;
+			for (int j = 0; j < cn.length; j++)
+				r[i++] = cn[j];
+		}
+		assert i == r.length;
+		return r;
+	}
+	
+	// Methods below are kept for migrating pre variables rework databases
+	
+	@Nullable
+	@Deprecated
+	public static Object deserialize(final ClassInfo<?> type, final byte[] value) {
+		return deserialize(type, new ByteArrayInputStream(value));
+	}
+	
+	@Nullable
+	@Deprecated
+	public static Object deserialize(final String type, final byte[] value) {
+		final ClassInfo<?> ci = getClassInfoNoError(type);
+		if (ci == null)
+			return null;
+		return deserialize(ci, new ByteArrayInputStream(value));
+	}
+	
+	@Nullable
+	@Deprecated
+	public static Object deserialize(final ClassInfo<?> type, InputStream value) {
+		Serializer<?> s;
+		assert (s = type.getSerializer()) != null && (s.mustSyncDeserialization() ? Bukkit.isPrimaryThread() : true) : type + "; " + s + "; " + Bukkit.isPrimaryThread();
+		YggdrasilInputStream in = null;
+		try {
+			value = new SequenceInputStream(new ByteArrayInputStream(getYggdrasilStart(type)), value);
+			in = Variables.yggdrasil.newInputStream(value);
+			return in.readObject();
+		} catch (final IOException e) { // i.e. invalid save
+			if (Skript.testing())
+				e.printStackTrace();
+			return null;
+		} finally {
+			if (in != null) {
+				try {
+					in.close();
+				} catch (final IOException e) {}
+			}
+			try {
+				value.close();
+			} catch (final IOException e) {}
+		}
+	}
+	
+	/**
+	 * Deserialises an object.
+	 * <p>
+	 * This method must only be called from Bukkits main thread!
+	 * 
+	 * @param type
+	 * @param value
+	 * @return Deserialised value or null if the input is invalid
+	 */
+	@Deprecated
+	@Nullable
+	public static Object deserialize(final String type, final String value) {
+		assert Bukkit.isPrimaryThread();
+		final ClassInfo<?> ci = getClassInfoNoError(type);
+		if (ci == null)
+			return null;
+		final Serializer<?> s = ci.getSerializer();
+		if (s == null)
+			return null;
+		return s.deserialize(value);
+	}
+	
+}