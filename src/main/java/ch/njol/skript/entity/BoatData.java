--- conflicted
+++ resolved
@@ -38,39 +38,21 @@
 			EntityData.register(BoatData.class, "boat", Boat.class, 0, patterns);
 		}
 	}
-<<<<<<< HEAD
 	
-=======
-
-
-
->>>>>>> cca446dd
 	public BoatData(){
 		this(0);
 	}
 
-<<<<<<< HEAD
 	public BoatData(@Nullable Boat.Type type){
 		this(type != null ? type.ordinal() + 2 : 1);
 	}
 	
 	private BoatData(int type) {
-=======
-	public BoatData(@Nullable TreeSpecies type){
-		this(type != null ? type.ordinal() + 2 : 1);
-	}
-
-	private BoatData(int type){
->>>>>>> cca446dd
 		matchedPattern = type;
 	}
 
 	@Override
 	protected boolean init(Literal<?>[] exprs, int matchedPattern, ParseResult parseResult) {
-<<<<<<< HEAD
-=======
-
->>>>>>> cca446dd
 		return true;
 	}
 
@@ -96,11 +78,6 @@
 
 	@Override
 	public Class<? extends Boat> getType() {
-<<<<<<< HEAD
-=======
-		if (IS_RUNNING_1_21_3 && matchedPattern > 1)
-			return typeToClassMap.get(TreeSpecies.values()[matchedPattern - 2]);
->>>>>>> cca446dd
 		return Boat.class;
 	}
 
@@ -128,7 +105,6 @@
 		return false;
 	}
 
-<<<<<<< HEAD
 	private static final Map<Material, Boat.Type> materialToType = new HashMap<>();
 	static {
 		materialToType.put(Material.OAK_BOAT, Boat.Type.OAK);
@@ -165,26 +141,6 @@
 			}
 		}
 		return false;
-=======
-	public boolean isOfItemType(ItemType i){
-		int ordinal = -1;
-
-		Material type = i.getMaterial();
-		if (type == Material.OAK_BOAT)
-			ordinal = 0;
-		else if (type == Material.SPRUCE_BOAT)
-			ordinal = TreeSpecies.REDWOOD.ordinal();
-		else if (type == Material.BIRCH_BOAT)
-			ordinal = TreeSpecies.BIRCH.ordinal();
-		else if (type == Material.JUNGLE_BOAT)
-			ordinal = TreeSpecies.JUNGLE.ordinal();
-		else if (type == Material.ACACIA_BOAT)
-			ordinal = TreeSpecies.ACACIA.ordinal();
-		else if (type == Material.DARK_OAK_BOAT)
-			ordinal = TreeSpecies.DARK_OAK.ordinal();
-		return hashCode_i() == ordinal + 2 || (matchedPattern + ordinal == 0) || ordinal == 0;
-
->>>>>>> cca446dd
 	}
 
 }