--- conflicted
+++ resolved
@@ -1,24 +1,22 @@
 package ch.njol.skript.entity;
 
-<<<<<<< HEAD
+import java.util.EnumMap;
 import java.util.Locale;
 import java.util.Random;
 
-=======
 import ch.njol.skript.Skript;
-import ch.njol.skript.aliases.ItemType;
-import ch.njol.skript.lang.Literal;
-import ch.njol.skript.lang.SkriptParser.ParseResult;
->>>>>>> d8266754
 import org.bukkit.Material;
 import org.bukkit.entity.Boat;
-<<<<<<< HEAD
+import org.bukkit.entity.boat.*;
 import ch.njol.skript.aliases.ItemType;
 import ch.njol.skript.lang.Literal;
 import ch.njol.skript.lang.SkriptParser.ParseResult;
 import org.jetbrains.annotations.Nullable;
 
 public class BoatData extends EntityData<Boat> {
+
+	private static final boolean IS_RUNNING_1_21_3 = Skript.isRunningMinecraft(1, 21, 3);
+	private static final EnumMap<Boat.Type, Class<? extends Boat>> typeToClassMap = new EnumMap<>(Boat.Type.class);
 
 	private static final Boat.Type[] types = Boat.Type.values();
 
@@ -35,35 +33,20 @@
 			else
 				boatName = boat.toString().replace("_", " ").toLowerCase(Locale.ENGLISH) + " boat";
 			patterns[boat.ordinal() + 2] = boatName;
-=======
-import org.bukkit.entity.boat.AcaciaBoat;
-import org.bukkit.entity.boat.BirchBoat;
-import org.bukkit.entity.boat.DarkOakBoat;
-import org.bukkit.entity.boat.JungleBoat;
-import org.bukkit.entity.boat.OakBoat;
-import org.bukkit.entity.boat.SpruceBoat;
-import org.jetbrains.annotations.Nullable;
+		}
 
-import java.util.EnumMap;
-import java.util.Random;
+		if (IS_RUNNING_1_21_3) {
+			typeToClassMap.put(Boat.Type.OAK, OakBoat.class);
+			typeToClassMap.put(Boat.Type.SPRUCE, SpruceBoat.class);
+			typeToClassMap.put(Boat.Type.BIRCH, BirchBoat.class);
+			typeToClassMap.put(Boat.Type.JUNGLE, JungleBoat.class);
+			typeToClassMap.put(Boat.Type.ACACIA, AcaciaBoat.class);
+			typeToClassMap.put(Boat.Type.DARK_OAK, DarkOakBoat.class);
+			typeToClassMap.put(Boat.Type.MANGROVE, MangroveBoat.class);
+			typeToClassMap.put(Boat.Type.CHERRY, CherryBoat.class);
+			typeToClassMap.put(Boat.Type.BAMBOO, BambooRaft.class);
+		}
 
-public class BoatData extends EntityData<Boat> {
-
-	private static final EnumMap<TreeSpecies, Class<? extends Boat>> typeToClassMap = new EnumMap<>(TreeSpecies.class);
-	private static final boolean IS_RUNNING_1_21_3 = Skript.isRunningMinecraft(1, 21, 3);
-
-	static {
-		EntityData.register(BoatData.class, "boat", Boat.class, 0,
-				"boat", "any boat", "oak boat", "spruce boat", "birch boat", "jungle boat", "acacia boat", "dark oak boat");
-		if (IS_RUNNING_1_21_3) {
-			typeToClassMap.put(TreeSpecies.GENERIC, OakBoat.class);
-			typeToClassMap.put(TreeSpecies.REDWOOD, SpruceBoat.class);
-			typeToClassMap.put(TreeSpecies.BIRCH, BirchBoat.class);
-			typeToClassMap.put(TreeSpecies.JUNGLE, JungleBoat.class);
-			typeToClassMap.put(TreeSpecies.ACACIA, AcaciaBoat.class);
-			typeToClassMap.put(TreeSpecies.DARK_OAK, DarkOakBoat.class);
->>>>>>> d8266754
-		}
 		EntityData.register(BoatData.class, "boat", Boat.class, 0, patterns);
 	}
 
@@ -77,20 +60,18 @@
 		this(type != null ? type.ordinal() + 2 : 1);
 	}
 	
-	private BoatData(int type){
+	private BoatData(int type) {
 		matchedPattern = type;
 	}
 	
 	@Override
 	protected boolean init(Literal<?>[] exprs, int matchedPattern, ParseResult parseResult) {
-		
 		return true;
 	}
 
 	@Override
 	protected boolean init(@Nullable Class<? extends Boat> clazz, @Nullable Boat entity) {
 		if (entity != null)
-
 			matchedPattern = 2 + entity.getBoatType().ordinal();
 		return true;
 	}
@@ -100,7 +81,7 @@
 		if (matchedPattern == 1) // If the type is 'any boat'.
 			matchedPattern += new Random().nextInt(Boat.Type.values().length); // It will spawn a random boat type in case is 'any boat'.
 		if (matchedPattern > 1) // 0 and 1 are excluded
-			entity.setBoatType(Boat.Type.values()[matchedPattern - 2]); // Removes 2 to fix the index.
+			entity.setBoatType(types[matchedPattern - 2]); // Removes 2 to fix the index.
 	}
 
 	@Override
@@ -111,7 +92,7 @@
 	@Override
 	public Class<? extends Boat> getType() {
 		if (IS_RUNNING_1_21_3)
-			return typeToClassMap.get(TreeSpecies.values()[matchedPattern - 2]);
+			return typeToClassMap.get(types[matchedPattern - 2]);
 		return Boat.class;
 	}
 
