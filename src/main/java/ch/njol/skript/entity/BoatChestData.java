--- conflicted
+++ resolved
@@ -7,31 +7,19 @@
 import org.bukkit.Material;
 import org.bukkit.entity.Boat;
 import org.bukkit.entity.ChestBoat;
-<<<<<<< HEAD
-import org.jetbrains.annotations.Nullable;
-
-import java.util.Locale;
-=======
-import org.bukkit.entity.boat.AcaciaChestBoat;
-import org.bukkit.entity.boat.BirchChestBoat;
-import org.bukkit.entity.boat.DarkOakChestBoat;
-import org.bukkit.entity.boat.JungleChestBoat;
-import org.bukkit.entity.boat.OakChestBoat;
-import org.bukkit.entity.boat.SpruceChestBoat;
+import org.bukkit.entity.boat.*;
 import org.jetbrains.annotations.Nullable;
 
 import java.util.EnumMap;
->>>>>>> d8266754
+import java.util.Locale;
 import java.util.Random;
 
 public class BoatChestData extends EntityData<ChestBoat> {
 
-<<<<<<< HEAD
+	private static final boolean IS_RUNNING_1_21_3 = Skript.isRunningMinecraft(1, 21, 3);
+	private static final EnumMap<Boat.Type, Class<? extends ChestBoat>> typeToClassMap = new EnumMap<>(Boat.Type.class);
+
 	private static final Boat.Type[] types = Boat.Type.values();
-=======
-	private static final EnumMap<TreeSpecies, Class<? extends ChestBoat>> typeToClassMap = new EnumMap<>(TreeSpecies.class);
-	private static final boolean IS_RUNNING_1_21_3 = Skript.isRunningMinecraft(1, 21, 3);
->>>>>>> d8266754
 
 	static {
 		// This ensures all boats are registered
@@ -48,22 +36,20 @@
 			patterns[boat.ordinal() + 2] = boatName;
 		}
 
+		if (IS_RUNNING_1_21_3) {
+			typeToClassMap.put(Boat.Type.OAK, OakChestBoat.class);
+			typeToClassMap.put(Boat.Type.SPRUCE, SpruceChestBoat.class);
+			typeToClassMap.put(Boat.Type.BIRCH, BirchChestBoat.class);
+			typeToClassMap.put(Boat.Type.JUNGLE, JungleChestBoat.class);
+			typeToClassMap.put(Boat.Type.ACACIA, AcaciaChestBoat.class);
+			typeToClassMap.put(Boat.Type.DARK_OAK, DarkOakChestBoat.class);
+			typeToClassMap.put(Boat.Type.MANGROVE, MangroveChestBoat.class);
+			typeToClassMap.put(Boat.Type.CHERRY, CherryChestBoat.class);
+			typeToClassMap.put(Boat.Type.BAMBOO, BambooChestRaft.class);
+		}
+
 		if (Skript.classExists("org.bukkit.entity.ChestBoat")) {
-<<<<<<< HEAD
 			EntityData.register(BoatChestData.class, "chest boat", ChestBoat.class, 0, patterns);
-=======
-			EntityData.register(BoatChestData.class, "chest boat", ChestBoat.class, 0,
-				"chest boat", "any chest boat", "oak chest boat", "spruce chest boat", "birch chest boat",
-				"jungle chest boat", "acacia chest boat", "dark oak chest boat");
-			if (IS_RUNNING_1_21_3) {
-				typeToClassMap.put(TreeSpecies.GENERIC, OakChestBoat.class);
-				typeToClassMap.put(TreeSpecies.REDWOOD, SpruceChestBoat.class);
-				typeToClassMap.put(TreeSpecies.BIRCH, BirchChestBoat.class);
-				typeToClassMap.put(TreeSpecies.JUNGLE, JungleChestBoat.class);
-				typeToClassMap.put(TreeSpecies.ACACIA, AcaciaChestBoat.class);
-				typeToClassMap.put(TreeSpecies.DARK_OAK, DarkOakChestBoat.class);
-			}
->>>>>>> d8266754
 		}
 	}
 
@@ -96,7 +82,7 @@
 		if (matchedPattern == 1) // If the type is 'any boat'.
 			matchedPattern += new Random().nextInt(Boat.Type.values().length); // It will spawn a random boat type in case is 'any boat'.
 		if (matchedPattern > 1) // 0 and 1 are excluded
-			entity.setBoatType(Boat.Type.values()[matchedPattern - 2]); // Removes 2 to fix the index.
+			entity.setBoatType(types[matchedPattern - 2]); // Removes 2 to fix the index.
 	}
 
 	@Override
@@ -107,7 +93,7 @@
 	@Override
 	public Class<? extends ChestBoat> getType() {
 		if (IS_RUNNING_1_21_3)
-			return typeToClassMap.get(TreeSpecies.values()[matchedPattern - 2]);
+			return typeToClassMap.get(types[matchedPattern - 2]);
 		return ChestBoat.class;
 	}
 
