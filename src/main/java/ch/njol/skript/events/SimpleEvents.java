--- conflicted
+++ resolved
@@ -302,11 +302,7 @@
 		Skript.registerEvent("Entity Portal", SimpleEvent.class, EntityPortalEvent.class, "entity portal")
 				.description("Called when an entity uses a nether or end portal. <a href='effects.html#EffCancelEvent'>Cancel the event</a> to prevent the entity from teleporting.")
 				.examples("on entity portal:", "\tbroadcast \"A %type of event-entity% has entered a portal!")
-<<<<<<< HEAD
-				.since("INSERT VERSION");
-=======
 				.since("2.5.3");
->>>>>>> da691e2d
 		Skript.registerEvent("Portal", SimpleEvent.class, PlayerPortalEvent.class, "[player] portal")
 				.description("Called when a player uses a nether or end portal. <a href='effects.html#EffCancelEvent'>Cancel the event</a> to prevent the player from teleporting.")
 				.examples("on player portal:")
@@ -342,11 +338,7 @@
 						"In Minecraft 1.14+, you can use <a href='expressions.html#ExprEntity'>the player</a> in this event.", "Please note that there may not always be a player (or other entity) in this event.")
 				.examples("on portal create:")
 				.requiredPlugins("Minecraft 1.14+ (event-entity support)")
-<<<<<<< HEAD
-				.since("1.0, INSERT VERSION (event-entity support)");
-=======
 				.since("1.0, 2.5.3 (event-entity support)");
->>>>>>> da691e2d
 		Skript.registerEvent("Projectile Hit", SimpleEvent.class, ProjectileHitEvent.class, "projectile hit")
 				.description("Called when a projectile hits an entity or a block.",
 						"Use the <a href='#damage'>damage event</a> with a <a href='conditions.html#CondIsSet'>check</a> for a <a href='expressions.html#ExprEntity'>projectile</a> " +
