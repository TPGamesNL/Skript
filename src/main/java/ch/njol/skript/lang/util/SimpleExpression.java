--- conflicted
+++ resolved
@@ -1,332 +1,328 @@
-/**
- *   This file is part of Skript.
- *
- *  Skript is free software: you can redistribute it and/or modify
- *  it under the terms of the GNU General Public License as published by
- *  the Free Software Foundation, either version 3 of the License, or
- *  (at your option) any later version.
- *
- *  Skript is distributed in the hope that it will be useful,
- *  but WITHOUT ANY WARRANTY; without even the implied warranty of
- *  MERCHANTABILITY or FITNESS FOR A PARTICULAR PURPOSE.  See the
- *  GNU General Public License for more details.
- *
- *  You should have received a copy of the GNU General Public License
- *  along with Skript.  If not, see <http://www.gnu.org/licenses/>.
- *
- *
- * Copyright 2011-2017 Peter Güttinger and contributors
- */
-package ch.njol.skript.lang.util;
-
-import java.lang.reflect.Array;
-import java.util.Arrays;
-import java.util.Iterator;
-
-import org.bukkit.event.Event;
-import org.eclipse.jdt.annotation.Nullable;
-
-import ch.njol.skript.ScriptLoader;
-import ch.njol.skript.Skript;
-import ch.njol.skript.SkriptAPIException;
-import ch.njol.skript.classes.Changer;
-import ch.njol.skript.classes.Changer.ChangeMode;
-import ch.njol.skript.classes.ClassInfo;
-import ch.njol.skript.classes.Converter;
-import ch.njol.skript.lang.Expression;
-import ch.njol.skript.lang.ExpressionType;
-import ch.njol.skript.registrations.Classes;
-import ch.njol.skript.util.Utils;
-import ch.njol.util.Checker;
-import ch.njol.util.Kleenean;
-import ch.njol.util.coll.CollectionUtils;
-import ch.njol.util.coll.iterator.ArrayIterator;
-
-/**
- * An implementation of the {@link Expression} interface. You should usually extend this class to make a new expression.
- * 
- * @see Skript#registerExpression(Class, Class, ExpressionType, String...)
- * @author Peter Güttinger
- */
-public abstract class SimpleExpression<T> implements Expression<T> {
-	
-	private int time = 0;
-	
-	@SuppressWarnings("null")
-	protected SimpleExpression() {}
-	
-	@Override
-	@Nullable
-	public final T getSingle(final Event e) {
-		final T[] all = getArray(e);
-		if (all.length == 0)
-			return null;
-		if (all.length > 1)
-			throw new SkriptAPIException("Call to getSingle() on a non-single expression");
-		return all[0];
-	}
-	
-	/**
-	 * {@inheritDoc}
-	 * <p>
-	 * Unlike {@link #get(Event)} you have to make sure that the this method's returned array is neither null nor contains null elements.
-	 */
-	@SuppressWarnings("unchecked")
-	@Override
-	public T[] getAll(final Event e) {
-		final T[] all = get(e);
-		if (all == null) {
-			final T[] r = (T[]) Array.newInstance(getReturnType(), 0);
-			assert r != null;
-			return r;
-		}
-		if (all.length == 0)
-			return all;
-		int numNonNull = 0;
-		for (final T t : all)
-			if (t != null)
-				numNonNull++;
-		if (numNonNull == all.length)
-			return all;
-		final T[] r = (T[]) Array.newInstance(getReturnType(), numNonNull);
-		assert r != null;
-		int i = 0;
-		for (final T t : all)
-			if (t != null)
-				r[i++] = t;
-		return r;
-	}
-	
-	@SuppressWarnings("unchecked")
-	@Override
-	public final T[] getArray(final Event e) {
-		final T[] all = get(e);
-		if (all == null) {
-			final T[] r = (T[]) Array.newInstance(getReturnType(), 0);
-			assert r != null;
-			return r;
-		}
-		if (all.length == 0)
-			return all;
-		
-		int numNonNull = 0;
-		for (final T t : all)
-			if (t != null)
-				numNonNull++;
-		
-		if (!getAnd()) {
-			if (all.length == 1 && all[0] != null)
-				return all;
-			int rand = Utils.random(0, numNonNull);
-			final T[] one = (T[]) Array.newInstance(getReturnType(), 1);
-			for (final T t : all) {
-				if (t != null) {
-					if (rand == 0) {
-						one[0] = t;
-						return one;
-					}
-					rand--;
-				}
-			}
-			assert false;
-		}
-		
-		if (numNonNull == all.length)
-			return all;
-		final T[] r = (T[]) Array.newInstance(getReturnType(), numNonNull);
-		assert r != null;
-		int i = 0;
-		for (final T t : all)
-			if (t != null)
-				r[i++] = t;
-		return r;
-	}
-	
-	/**
-	 * This is the internal method to get an expression's values.<br>
-	 * To get the expression's value from the outside use {@link #getSingle(Event)} or {@link #getArray(Event)}.
-	 * 
-	 * @param e The event
-	 * @return An array of values for this event. May not contain nulls.
-	 */
-	@Nullable
-	protected abstract T[] get(Event e);
-	
-	@Override
-	public final boolean check(final Event e, final Checker<? super T> c) {
-		return check(e, c, false);
-	}
-	
-	@Override
-	public final boolean check(final Event e, final Checker<? super T> c, final boolean negated) {
-		return check(get(e), c, negated, getAnd());
-	}
-	
-	// TODO return a kleenean (UNKNOWN if 'all' is null or empty)
-	public final static <T> boolean check(final @Nullable T[] all, final Checker<? super T> c, final boolean invert, final boolean and) {
-		if (all == null)
-			return false;
-		boolean hasElement = false;
-		for (final T t : all) {
-			if (t == null)
-				continue;
-			hasElement = true;
-			final boolean b = c.check(t);
-			if (and && !b)
-				return invert ^ false;
-			if (!and && b)
-				return invert ^ true;
-		}
-		if (!hasElement)
-			return false;
-		return invert ^ and;
-	}
-	
-	/**
-	 * Converts this expression to another type. Unless the expression is special, the default implementation is sufficient.
-	 * <p>
-	 * This method is never called with a supertype of the return type of this expression, or the return type itself.
-	 * 
-	 * @param to The desired return type of the returned expression
-	 * @return Expression with the desired return type or null if it can't be converted to the given type
-	 * @see Expression#getConvertedExpression(Class...)
-	 * @see ConvertedExpression#newInstance(Expression, Class...)
-	 * @see Converter
-	 */
-	@Nullable
-	protected <R> ConvertedExpression<T, ? extends R> getConvertedExpr(final Class<R>... to) {
-		assert !CollectionUtils.containsSuperclass(to, getReturnType());
-		return ConvertedExpression.newInstance(this, to);
-	}
-	
-	@Override
-	@SuppressWarnings("unchecked")
-	@Nullable
-	public final <R> Expression<? extends R> getConvertedExpression(final Class<R>... to) {
-		if (CollectionUtils.containsSuperclass(to, getReturnType()))
-			return (Expression<? extends R>) this;
-		return this.getConvertedExpr(to);
-	}
-	
-	@Nullable
-	private ClassInfo<?> returnTypeInfo;
-	
-	@Override
-	@Nullable
-	public Class<?>[] acceptChange(final ChangeMode mode) {
-		ClassInfo<?> rti = returnTypeInfo;
-		if (rti == null)
-			returnTypeInfo = rti = Classes.getSuperClassInfo(getReturnType());
-		final Changer<?> c = rti.getChanger();
-		if (c == null)
-			return null;
-		return c.acceptChange(mode);
-	}
-	
-	@SuppressWarnings("unchecked")
-	@Override
-	public void change(final Event e, final @Nullable Object[] delta, final ChangeMode mode) {
-		final ClassInfo<?> rti = returnTypeInfo;
-		if (rti == null)
-			throw new UnsupportedOperationException();
-		final Changer<?> c = rti.getChanger();
-		if (c == null)
-			throw new UnsupportedOperationException();
-		((Changer<T>) c).change(getArray(e), delta, mode);
-	}
-	
-	/**
-	 * {@inheritDoc}
-	 * <p>
-	 * This implementation sets the time but returns false.
-	 * 
-	 * @see #setTime(int, Class, Expression...)
-	 * @see #setTime(int, Expression, Class...)
-	 */
-	@Override
-	public boolean setTime(final int time) {
-		if (ScriptLoader.hasDelayBefore == Kleenean.TRUE && time != 0) {
-			Skript.error("Can't use time states after the event has already passed");
-			return false;
-		}
-		this.time = time;
-		return false;
-	}
-	
-	protected final boolean setTime(final int time, final Class<? extends Event> applicableEvent, final Expression<?>... mustbeDefaultVars) {
-		if (ScriptLoader.hasDelayBefore == Kleenean.TRUE && time != 0) {
-			Skript.error("Can't use time states after the event has already passed");
-			return false;
-		}
-		if (!ScriptLoader.isCurrentEvent(applicableEvent))
-			return false;
-		for (final Expression<?> var : mustbeDefaultVars) {
-			if (!var.isDefault()) {
-				return false;
-			}
-		}
-		this.time = time;
-		return true;
-	}
-	
-	protected final boolean setTime(final int time, final Expression<?> mustbeDefaultVar, final Class<? extends Event>... applicableEvents) {
-		if (ScriptLoader.hasDelayBefore == Kleenean.TRUE && time != 0) {
-			Skript.error("Can't use time states after the event has already passed");
-			return false;
-		}
-		if (!mustbeDefaultVar.isDefault())
-			return false;
-		for (final Class<? extends Event> e : applicableEvents) {
-			if (ScriptLoader.isCurrentEvent(e)) {
-				this.time = time;
-				return true;
-			}
-		}
-		return false;
-	}
-	
-	@Override
-	public int getTime() {
-		return time;
-	}
-	
-	@Override
-	public boolean isDefault() {
-		return false;
-	}
-	
-	@Override
-	public boolean isLoopOf(final String s) {
-		return false;
-	}
-	
-	@Override
-	@Nullable
-	public Iterator<? extends T> iterator(final Event e) {
-		return new ArrayIterator<T>(getArray(e));
-	}
-	
-	@Override
-	public String toString() {
-		return toString(null, false);
-	}
-	
-	@Override
-	public Expression<?> getSource() {
-		return this;
-	}
-	
-	@Override
-	public Expression<? extends T> simplify() {
-		return this;
-	}
-	
-	@Override
-	public boolean getAnd() {
-		return true;
-	}
-<<<<<<< HEAD
-	
-=======
->>>>>>> 1939225f
-}
+/**
+ *   This file is part of Skript.
+ *
+ *  Skript is free software: you can redistribute it and/or modify
+ *  it under the terms of the GNU General Public License as published by
+ *  the Free Software Foundation, either version 3 of the License, or
+ *  (at your option) any later version.
+ *
+ *  Skript is distributed in the hope that it will be useful,
+ *  but WITHOUT ANY WARRANTY; without even the implied warranty of
+ *  MERCHANTABILITY or FITNESS FOR A PARTICULAR PURPOSE.  See the
+ *  GNU General Public License for more details.
+ *
+ *  You should have received a copy of the GNU General Public License
+ *  along with Skript.  If not, see <http://www.gnu.org/licenses/>.
+ *
+ *
+ * Copyright 2011-2017 Peter Güttinger and contributors
+ */
+package ch.njol.skript.lang.util;
+
+import java.lang.reflect.Array;
+import java.util.Arrays;
+import java.util.Iterator;
+
+import org.bukkit.event.Event;
+import org.eclipse.jdt.annotation.Nullable;
+
+import ch.njol.skript.ScriptLoader;
+import ch.njol.skript.Skript;
+import ch.njol.skript.SkriptAPIException;
+import ch.njol.skript.classes.Changer;
+import ch.njol.skript.classes.Changer.ChangeMode;
+import ch.njol.skript.classes.ClassInfo;
+import ch.njol.skript.classes.Converter;
+import ch.njol.skript.lang.Expression;
+import ch.njol.skript.lang.ExpressionType;
+import ch.njol.skript.registrations.Classes;
+import ch.njol.skript.util.Utils;
+import ch.njol.util.Checker;
+import ch.njol.util.Kleenean;
+import ch.njol.util.coll.CollectionUtils;
+import ch.njol.util.coll.iterator.ArrayIterator;
+
+/**
+ * An implementation of the {@link Expression} interface. You should usually extend this class to make a new expression.
+ * 
+ * @see Skript#registerExpression(Class, Class, ExpressionType, String...)
+ * @author Peter Güttinger
+ */
+public abstract class SimpleExpression<T> implements Expression<T> {
+	
+	private int time = 0;
+	
+	@SuppressWarnings("null")
+	protected SimpleExpression() {}
+	
+	@Override
+	@Nullable
+	public final T getSingle(final Event e) {
+		final T[] all = getArray(e);
+		if (all.length == 0)
+			return null;
+		if (all.length > 1)
+			throw new SkriptAPIException("Call to getSingle() on a non-single expression");
+		return all[0];
+	}
+	
+	/**
+	 * {@inheritDoc}
+	 * <p>
+	 * Unlike {@link #get(Event)} you have to make sure that the this method's returned array is neither null nor contains null elements.
+	 */
+	@SuppressWarnings("unchecked")
+	@Override
+	public T[] getAll(final Event e) {
+		final T[] all = get(e);
+		if (all == null) {
+			final T[] r = (T[]) Array.newInstance(getReturnType(), 0);
+			assert r != null;
+			return r;
+		}
+		if (all.length == 0)
+			return all;
+		int numNonNull = 0;
+		for (final T t : all)
+			if (t != null)
+				numNonNull++;
+		if (numNonNull == all.length)
+			return all;
+		final T[] r = (T[]) Array.newInstance(getReturnType(), numNonNull);
+		assert r != null;
+		int i = 0;
+		for (final T t : all)
+			if (t != null)
+				r[i++] = t;
+		return r;
+	}
+	
+	@SuppressWarnings("unchecked")
+	@Override
+	public final T[] getArray(final Event e) {
+		final T[] all = get(e);
+		if (all == null) {
+			final T[] r = (T[]) Array.newInstance(getReturnType(), 0);
+			assert r != null;
+			return r;
+		}
+		if (all.length == 0)
+			return all;
+		
+		int numNonNull = 0;
+		for (final T t : all)
+			if (t != null)
+				numNonNull++;
+		
+		if (!getAnd()) {
+			if (all.length == 1 && all[0] != null)
+				return all;
+			int rand = Utils.random(0, numNonNull);
+			final T[] one = (T[]) Array.newInstance(getReturnType(), 1);
+			for (final T t : all) {
+				if (t != null) {
+					if (rand == 0) {
+						one[0] = t;
+						return one;
+					}
+					rand--;
+				}
+			}
+			assert false;
+		}
+		
+		if (numNonNull == all.length)
+			return all;
+		final T[] r = (T[]) Array.newInstance(getReturnType(), numNonNull);
+		assert r != null;
+		int i = 0;
+		for (final T t : all)
+			if (t != null)
+				r[i++] = t;
+		return r;
+	}
+	
+	/**
+	 * This is the internal method to get an expression's values.<br>
+	 * To get the expression's value from the outside use {@link #getSingle(Event)} or {@link #getArray(Event)}.
+	 * 
+	 * @param e The event
+	 * @return An array of values for this event. May not contain nulls.
+	 */
+	@Nullable
+	protected abstract T[] get(Event e);
+	
+	@Override
+	public final boolean check(final Event e, final Checker<? super T> c) {
+		return check(e, c, false);
+	}
+	
+	@Override
+	public final boolean check(final Event e, final Checker<? super T> c, final boolean negated) {
+		return check(get(e), c, negated, getAnd());
+	}
+	
+	// TODO return a kleenean (UNKNOWN if 'all' is null or empty)
+	public final static <T> boolean check(final @Nullable T[] all, final Checker<? super T> c, final boolean invert, final boolean and) {
+		if (all == null)
+			return false;
+		boolean hasElement = false;
+		for (final T t : all) {
+			if (t == null)
+				continue;
+			hasElement = true;
+			final boolean b = c.check(t);
+			if (and && !b)
+				return invert ^ false;
+			if (!and && b)
+				return invert ^ true;
+		}
+		if (!hasElement)
+			return false;
+		return invert ^ and;
+	}
+	
+	/**
+	 * Converts this expression to another type. Unless the expression is special, the default implementation is sufficient.
+	 * <p>
+	 * This method is never called with a supertype of the return type of this expression, or the return type itself.
+	 * 
+	 * @param to The desired return type of the returned expression
+	 * @return Expression with the desired return type or null if it can't be converted to the given type
+	 * @see Expression#getConvertedExpression(Class...)
+	 * @see ConvertedExpression#newInstance(Expression, Class...)
+	 * @see Converter
+	 */
+	@Nullable
+	protected <R> ConvertedExpression<T, ? extends R> getConvertedExpr(final Class<R>... to) {
+		assert !CollectionUtils.containsSuperclass(to, getReturnType());
+		return ConvertedExpression.newInstance(this, to);
+	}
+	
+	@Override
+	@SuppressWarnings("unchecked")
+	@Nullable
+	public final <R> Expression<? extends R> getConvertedExpression(final Class<R>... to) {
+		if (CollectionUtils.containsSuperclass(to, getReturnType()))
+			return (Expression<? extends R>) this;
+		return this.getConvertedExpr(to);
+	}
+	
+	@Nullable
+	private ClassInfo<?> returnTypeInfo;
+	
+	@Override
+	@Nullable
+	public Class<?>[] acceptChange(final ChangeMode mode) {
+		ClassInfo<?> rti = returnTypeInfo;
+		if (rti == null)
+			returnTypeInfo = rti = Classes.getSuperClassInfo(getReturnType());
+		final Changer<?> c = rti.getChanger();
+		if (c == null)
+			return null;
+		return c.acceptChange(mode);
+	}
+	
+	@SuppressWarnings("unchecked")
+	@Override
+	public void change(final Event e, final @Nullable Object[] delta, final ChangeMode mode) {
+		final ClassInfo<?> rti = returnTypeInfo;
+		if (rti == null)
+			throw new UnsupportedOperationException();
+		final Changer<?> c = rti.getChanger();
+		if (c == null)
+			throw new UnsupportedOperationException();
+		((Changer<T>) c).change(getArray(e), delta, mode);
+	}
+	
+	/**
+	 * {@inheritDoc}
+	 * <p>
+	 * This implementation sets the time but returns false.
+	 * 
+	 * @see #setTime(int, Class, Expression...)
+	 * @see #setTime(int, Expression, Class...)
+	 */
+	@Override
+	public boolean setTime(final int time) {
+		if (ScriptLoader.hasDelayBefore == Kleenean.TRUE && time != 0) {
+			Skript.error("Can't use time states after the event has already passed");
+			return false;
+		}
+		this.time = time;
+		return false;
+	}
+	
+	protected final boolean setTime(final int time, final Class<? extends Event> applicableEvent, final Expression<?>... mustbeDefaultVars) {
+		if (ScriptLoader.hasDelayBefore == Kleenean.TRUE && time != 0) {
+			Skript.error("Can't use time states after the event has already passed");
+			return false;
+		}
+		if (!ScriptLoader.isCurrentEvent(applicableEvent))
+			return false;
+		for (final Expression<?> var : mustbeDefaultVars) {
+			if (!var.isDefault()) {
+				return false;
+			}
+		}
+		this.time = time;
+		return true;
+	}
+	
+	protected final boolean setTime(final int time, final Expression<?> mustbeDefaultVar, final Class<? extends Event>... applicableEvents) {
+		if (ScriptLoader.hasDelayBefore == Kleenean.TRUE && time != 0) {
+			Skript.error("Can't use time states after the event has already passed");
+			return false;
+		}
+		if (!mustbeDefaultVar.isDefault())
+			return false;
+		for (final Class<? extends Event> e : applicableEvents) {
+			if (ScriptLoader.isCurrentEvent(e)) {
+				this.time = time;
+				return true;
+			}
+		}
+		return false;
+	}
+	
+	@Override
+	public int getTime() {
+		return time;
+	}
+	
+	@Override
+	public boolean isDefault() {
+		return false;
+	}
+	
+	@Override
+	public boolean isLoopOf(final String s) {
+		return false;
+	}
+	
+	@Override
+	@Nullable
+	public Iterator<? extends T> iterator(final Event e) {
+		return new ArrayIterator<T>(getArray(e));
+	}
+	
+	@Override
+	public String toString() {
+		return toString(null, false);
+	}
+	
+	@Override
+	public Expression<?> getSource() {
+		return this;
+	}
+	
+	@Override
+	public Expression<? extends T> simplify() {
+		return this;
+	}
+	
+	@Override
+	public boolean getAnd() {
+		return true;
+	}
+}