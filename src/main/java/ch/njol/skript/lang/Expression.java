--- conflicted
+++ resolved
@@ -31,10 +31,7 @@
 import ch.njol.util.Checker;
 import org.bukkit.event.Event;
 import org.bukkit.inventory.ItemStack;
-<<<<<<< HEAD
-=======
 import org.jetbrains.annotations.NotNull;
->>>>>>> d25ea6df
 import org.jetbrains.annotations.Nullable;
 import org.skriptlang.skript.lang.converter.Converter;
 
@@ -109,11 +106,7 @@
 	 * @param event The event
 	 * @return A non-null stream of this expression's non-null values
 	 */
-<<<<<<< HEAD
-	default Stream<? extends  T> stream(Event event) {
-=======
 	default Stream<@NotNull ? extends  T> stream(Event event) {
->>>>>>> d25ea6df
 		Iterator<? extends T> iterator = iterator(event);
 		if (iterator == null) {
 			return Stream.empty();
