/**
 *   This file is part of Skript.
 *
 *  Skript is free software: you can redistribute it and/or modify
 *  it under the terms of the GNU General Public License as published by
 *  the Free Software Foundation, either version 3 of the License, or
 *  (at your option) any later version.
 *
 *  Skript is distributed in the hope that it will be useful,
 *  but WITHOUT ANY WARRANTY; without even the implied warranty of
 *  MERCHANTABILITY or FITNESS FOR A PARTICULAR PURPOSE.  See the
 *  GNU General Public License for more details.
 *
 *  You should have received a copy of the GNU General Public License
 *  along with Skript.  If not, see <http://www.gnu.org/licenses/>.
 *
 *
 * Copyright 2011-2017 Peter Güttinger and contributors
 */
package ch.njol.skript.expressions;

import org.bukkit.Location;
import org.bukkit.World;
import org.bukkit.entity.Entity;
import org.bukkit.event.Event;
import org.bukkit.event.player.PlayerTeleportEvent;
import org.eclipse.jdt.annotation.Nullable;

import ch.njol.skript.Skript;
import ch.njol.skript.classes.Changer;
import ch.njol.skript.classes.Changer.ChangeMode;
import ch.njol.skript.classes.Converter;
import ch.njol.skript.doc.Description;
import ch.njol.skript.doc.Examples;
import ch.njol.skript.doc.Name;
import ch.njol.skript.doc.Since;
import ch.njol.skript.effects.Delay;
import ch.njol.skript.expressions.base.EventValueExpression;
import ch.njol.skript.expressions.base.PropertyExpression;
import ch.njol.skript.lang.Expression;
import ch.njol.skript.lang.ExpressionType;
import ch.njol.skript.lang.SkriptParser.ParseResult;
import ch.njol.util.Kleenean;
import ch.njol.util.coll.CollectionUtils;

/**
 * @author Peter Güttinger
 */
@Name("World")
@Description("The world the event occurred in.")
@Examples({"world is \"world_nether\"",
		"teleport the player to the world's spawn",
		"set the weather in the player's world to rain"})
@Since("1.0")
public class ExprWorld extends PropertyExpression<Object, World> {
	static {
<<<<<<< HEAD
		Skript.registerExpression(ExprWorld.class, World.class, ExpressionType.PROPERTY, "[the] world [(of|from) %location/entity%]", "%location/entity%['s] world");
=======
		Skript.registerExpression(ExprWorld.class, World.class, ExpressionType.PROPERTY, "[the] world [of %location/entity%]", "%location/entity%['s] world");
>>>>>>> e7cd4561
	}
	
	@Override
	public boolean init(final Expression<?>[] exprs, final int matchedPattern, final Kleenean isDelayed, final ParseResult parser) {
		Expression<?> expr = exprs[0];
		if (expr == null) {
			expr = new EventValueExpression<>(World.class);
			expr.setParserInstance(pi);
			if (!((EventValueExpression<?>) expr).init())
				return false;
		}
		setExpr(expr);
		return true;
	}
	
	@Override
	public Class<World> getReturnType() {
		return World.class;
	}
	
	@Override
	protected World[] get(final Event e, final Object[] source) {
		if (source instanceof World[]) // event value (see init)
			return (World[]) source;
		return get(source, new Converter<Object, World>() {
			@Override
			@Nullable
			public World convert(final Object o) {
				if (o instanceof Entity) {
					if (getTime() > 0 && e instanceof PlayerTeleportEvent && o.equals(((PlayerTeleportEvent) e).getPlayer()) && !Delay.isDelayed(e))
						return ((PlayerTeleportEvent) e).getTo().getWorld();
					else
						return ((Entity) o).getWorld();
				}
				if (o instanceof Location)
					return ((Location) o).getWorld();
				assert false : o;
				return null;
			}
		});
	}
	
	@Override
	public String toString(final @Nullable Event e, final boolean debug) {
		return "the world" + (getExpr().isDefault() ? "" : " of " + getExpr().toString(e, debug));
	}
	
	@SuppressWarnings("unchecked")
	@Override
	public boolean setTime(final int time) {
		return super.setTime(time, getExpr(), PlayerTeleportEvent.class);
	}
	
	@Override
	public void change(Event e, Object[] delta, Changer.ChangeMode mode){
		if (getExpr().getAll(e) instanceof Location[] && delta != null)
			for (final Location loc : (Location[]) getExpr().getAll(e)) {
				loc.setWorld((World) delta[0]);
			}	
	}
	
	@Override
	public Class<?>[] acceptChange(final Changer.ChangeMode mode) {
		if (mode == ChangeMode.SET)
			return CollectionUtils.array(World.class);
		return null;
	}
}<|MERGE_RESOLUTION|>--- conflicted
+++ resolved
@@ -53,12 +53,9 @@
 		"set the weather in the player's world to rain"})
 @Since("1.0")
 public class ExprWorld extends PropertyExpression<Object, World> {
+
 	static {
-<<<<<<< HEAD
 		Skript.registerExpression(ExprWorld.class, World.class, ExpressionType.PROPERTY, "[the] world [(of|from) %location/entity%]", "%location/entity%['s] world");
-=======
-		Skript.registerExpression(ExprWorld.class, World.class, ExpressionType.PROPERTY, "[the] world [of %location/entity%]", "%location/entity%['s] world");
->>>>>>> e7cd4561
 	}
 	
 	@Override
