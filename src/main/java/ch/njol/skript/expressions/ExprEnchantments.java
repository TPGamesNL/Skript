--- conflicted
+++ resolved
@@ -48,11 +48,7 @@
 @Description("All the enchantments an <a href='classes.html#itemtype>item type</a> has.")
 @Examples("clear enchantments of event-item")
 @Since("2.2-dev36")
-<<<<<<< HEAD
-public class ExprEnchantments extends PropertyExpression<ItemType, EnchantmentType> {
-=======
 public class ExprEnchantments extends SimpleExpression<EnchantmentType> {
->>>>>>> 118c29a0
 
 	static {
 		PropertyExpression.register(ExprEnchantments.class, EnchantmentType.class, "enchantments", "itemtypes");
@@ -154,7 +150,7 @@
 
 	@Override
 	public String toString(@Nullable Event e, boolean debug) {
-		return String.format("the enchantments of %s", items.toString(e, debug));
+		return "" + String.format("the enchantments of %s", items.toString(e, debug));
 	}
 
 	private static void changeEnchantments(Consumer<ItemType> consumer, ItemType... items) {
