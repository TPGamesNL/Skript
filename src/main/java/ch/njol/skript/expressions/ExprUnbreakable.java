/**
 *   This file is part of Skript.
 *
 *  Skript is free software: you can redistribute it and/or modify
 *  it under the terms of the GNU General Public License as published by
 *  the Free Software Foundation, either version 3 of the License, or
 *  (at your option) any later version.
 *
 *  Skript is distributed in the hope that it will be useful,
 *  but WITHOUT ANY WARRANTY; without even the implied warranty of
 *  MERCHANTABILITY or FITNESS FOR A PARTICULAR PURPOSE.  See the
 *  GNU General Public License for more details.
 *
 *  You should have received a copy of the GNU General Public License
 *  along with Skript.  If not, see <http://www.gnu.org/licenses/>.
 *
 *
 * Copyright 2011-2017 Peter Güttinger and contributors
 */
package ch.njol.skript.expressions;

import java.util.Arrays;

import org.bukkit.event.Event;
import org.bukkit.inventory.ItemStack;
import org.bukkit.inventory.meta.ItemMeta;
import org.eclipse.jdt.annotation.Nullable;

import ch.njol.skript.Skript;
import ch.njol.skript.aliases.ItemType;
import ch.njol.skript.doc.Description;
import ch.njol.skript.doc.Examples;
import ch.njol.skript.doc.Name;
import ch.njol.skript.doc.Since;
import ch.njol.skript.expressions.base.PropertyExpression;
import ch.njol.skript.lang.Expression;
import ch.njol.skript.lang.ExpressionType;
import ch.njol.skript.lang.SkriptParser.ParseResult;
import ch.njol.util.Kleenean;

/**
 * @author bensku
 */
@Name("Unbreakable Items")
@Description("Creates unbreakable copies of given items.")
@Examples("unbreakable iron sword #Creates unbreakable iron sword")
@Since("2.2-dev13b")
public class ExprUnbreakable extends PropertyExpression<ItemType, ItemType> {

	private static final boolean USE_DEPRECATED_METHOD = !Skript.methodExists(ItemMeta.class, "setUnbreakable", boolean.class);
	
	static {
		Skript.registerExpression(ExprUnbreakable.class, ItemType.class, ExpressionType.PROPERTY, "unbreakable %itemtypes%");
	}
	
	@SuppressWarnings({"unchecked", "null"})
	@Override
	public boolean init(final Expression<?>[] exprs, final int matchedPattern, final Kleenean isDelayed, final ParseResult parseResult) {
		setExpr((Expression<? extends ItemType>) exprs[0]);
		return true;
	}
	
	@SuppressWarnings("deprecation")
	@Override
	protected ItemType[] get(final Event e, final ItemType[] source) {
<<<<<<< HEAD
		return get(source, new Converter<ItemType, ItemType>() {
			@Override
			public ItemType convert(final ItemType i) {
				ItemType clone = i.clone();
				
				ItemMeta meta = clone.getItemMeta();
				if (meta == null) {
					ItemStack random = clone.getRandom(); // Should not happen, but...
					if (random == null)
						return clone;
					meta = random.getItemMeta();
				}
				
				((ItemMeta) meta).spigot().setUnbreakable(true);
				clone.setItemMeta(meta);
				
=======
		return get(source, itemType -> {
			ItemType clone = itemType.clone();

			Object meta = clone.getItemMeta();
			if (meta == null) {
				ItemStack random = clone.getRandom(); // Should not happen, but...
				if (random == null)
					return clone;
				meta = random.getItemMeta();
			}
			if (!(meta instanceof ItemMeta)) {
				Skript.error("Unknown item meta type, can't make item unbreakable!");
>>>>>>> bf5502aa
				return clone;
			}
			if (USE_DEPRECATED_METHOD) {
				((ItemMeta) meta).spigot().setUnbreakable(true);
			} else {
				((ItemMeta) meta).setUnbreakable(true);

			}
			clone.setItemMeta(meta);

			return clone;
		});
	}

	@Override
	public Class<? extends ItemType> getReturnType() {
		return ItemType.class;
	}

	@Override
	public String toString(@Nullable Event e, boolean debug) {
		if (e == null)
			return "unbreakable items";
		return "unbreakable " + Arrays.toString(getExpr().getAll(e));
	}
}<|MERGE_RESOLUTION|>--- conflicted
+++ resolved
@@ -63,43 +63,20 @@
 	@SuppressWarnings("deprecation")
 	@Override
 	protected ItemType[] get(final Event e, final ItemType[] source) {
-<<<<<<< HEAD
-		return get(source, new Converter<ItemType, ItemType>() {
-			@Override
-			public ItemType convert(final ItemType i) {
-				ItemType clone = i.clone();
-				
-				ItemMeta meta = clone.getItemMeta();
-				if (meta == null) {
-					ItemStack random = clone.getRandom(); // Should not happen, but...
-					if (random == null)
-						return clone;
-					meta = random.getItemMeta();
-				}
-				
-				((ItemMeta) meta).spigot().setUnbreakable(true);
-				clone.setItemMeta(meta);
-				
-=======
 		return get(source, itemType -> {
 			ItemType clone = itemType.clone();
 
-			Object meta = clone.getItemMeta();
+			ItemMeta meta = clone.getItemMeta();
 			if (meta == null) {
 				ItemStack random = clone.getRandom(); // Should not happen, but...
 				if (random == null)
 					return clone;
 				meta = random.getItemMeta();
 			}
-			if (!(meta instanceof ItemMeta)) {
-				Skript.error("Unknown item meta type, can't make item unbreakable!");
->>>>>>> bf5502aa
-				return clone;
-			}
 			if (USE_DEPRECATED_METHOD) {
-				((ItemMeta) meta).spigot().setUnbreakable(true);
+				meta.spigot().setUnbreakable(true);
 			} else {
-				((ItemMeta) meta).setUnbreakable(true);
+				meta.setUnbreakable(true);
 
 			}
 			clone.setItemMeta(meta);
