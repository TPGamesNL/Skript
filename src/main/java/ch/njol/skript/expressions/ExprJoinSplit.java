package ch.njol.skript.expressions;

import java.util.regex.Pattern;
import java.util.regex.PatternSyntaxException;

import ch.njol.skript.SkriptConfig;
import ch.njol.skript.lang.Literal;
import org.bukkit.event.Event;
import org.jetbrains.annotations.Nullable;

import ch.njol.skript.Skript;
import ch.njol.skript.SkriptConfig;
import ch.njol.skript.doc.Description;
import ch.njol.skript.doc.Examples;
import ch.njol.skript.doc.Name;
import ch.njol.skript.doc.Since;
import ch.njol.skript.lang.Expression;
import ch.njol.skript.lang.ExpressionType;
import ch.njol.skript.lang.SkriptParser.ParseResult;
import ch.njol.skript.lang.util.SimpleExpression;
import ch.njol.util.Kleenean;
import ch.njol.util.StringUtils;
import org.bukkit.event.Event;
import org.jetbrains.annotations.Nullable;
import org.jetbrains.annotations.UnknownNullability;

import java.util.regex.Pattern;

@Name("Join & Split")
@Description("Joins several texts with a common delimiter (e.g. \", \"), or splits a text into multiple texts at a given delimiter.")
@Examples({
	"message \"Online players: %join all players' names with \"\" | \"\"%\" # %all players% would use the default \"x, y, and z\"",
	"set {_s::*} to the string argument split at \",\""
})
@Since("2.1, 2.5.2 (regex support), 2.7 (case sensitivity), INSERT VERSION (without trailing string)")
public class ExprJoinSplit extends SimpleExpression<String> {

	static {
		Skript.registerExpression(ExprJoinSplit.class, String.class, ExpressionType.COMBINED,
			"(concat[enate]|join) %strings% [(with|using|by) [[the] delimiter] %-string%]",
			"split %string% (at|using|by) [[the] delimiter] %string% [case:with case sensitivity] [trailing:without [the] trailing [empty] (string|text)]",
			"%string% split (at|using|by) [[the] delimiter] %string% [case:with case sensitivity] [trailing:without [the] trailing [empty] (string|text)]",
			"regex split %string% (at|using|by) [[the] delimiter] %string% [trailing:without [the] trailing [empty] (string|text)]",
			"regex %string% split (at|using|by) [[the] delimiter] %string% [trailing:without [the] trailing [empty] (string|text)]");
	}

	private boolean join;
	private boolean regex;
	private boolean caseSensitivity;
	private boolean removeTrailing;

<<<<<<< HEAD
	@UnknownNullability
	private Expression<String> strings;
	@UnknownNullability
	private Expression<String> delimiter;

	@Override
	@SuppressWarnings("unchecked")
=======
	private Expression<String> strings;
	private @Nullable Expression<String> delimiter;

	private @Nullable Pattern pattern;

	@Override
>>>>>>> 7b5a8a62
	public boolean init(Expression<?>[] exprs, int matchedPattern, Kleenean isDelayed, ParseResult parseResult) {
		join = matchedPattern == 0;
		regex = matchedPattern >= 3;
		caseSensitivity = SkriptConfig.caseSensitive.value() || parseResult.hasTag("case");
<<<<<<< HEAD
		removeTrailing = parseResult.hasTag("trailing");

=======
		//noinspection unchecked
>>>>>>> 7b5a8a62
		strings = (Expression<String>) exprs[0];
		//noinspection unchecked
		delimiter = (Expression<String>) exprs[1];
		if (!join && delimiter instanceof Literal) {
			String stringPattern = ((Literal<String>) delimiter).getSingle();
			try {
				this.pattern = compilePattern(stringPattern);
			} catch (PatternSyntaxException e) {
				Skript.error("'" + stringPattern + "' is not a valid regular expression");
				return false;
			}
		}
		return true;
	}

	@Override
	protected String @Nullable [] get(Event event) {
		String[] strings = this.strings.getArray(event);
		String delimiter = this.delimiter != null ? this.delimiter.getSingle(event) : "";

		if (strings.length == 0 || delimiter == null)
			return new String[0];
<<<<<<< HEAD

		if (join) {
			return new String[]{StringUtils.join(strings, delimiter)};
		} else {
			if (!regex) {
				delimiter = (caseSensitivity ? "" : "(?i)") + Pattern.quote(delimiter);
			}

			return strings[0].split(delimiter, removeTrailing ? 0 : -1);
=======
		if (join)
			return new String[] {StringUtils.join(strings, delimiter)};
		try {
			Pattern pattern = this.pattern;
			if (pattern == null)
				pattern = compilePattern(delimiter);
			return pattern.split(strings[0], -1);
		} catch (PatternSyntaxException e) {
			return new String[0];
>>>>>>> 7b5a8a62
		}
	}

	@Override
	public boolean isSingle() {
		return join;
	}

	@Override
	public Class<? extends String> getReturnType() {
		return String.class;
	}

	@Override
	public String toString(@Nullable Event event, boolean debug) {
<<<<<<< HEAD
		if (join)
			return "join " + strings.toString(event, debug) +
				(delimiter != null ? " with " + delimiter.toString(event, debug) : "");
		return (regex ? "regex " : "") +
			"split " + strings.toString(event, debug) +
			(delimiter != null ? " at " + delimiter.toString(event, debug) : "") +
			(regex ? "" : "(case sensitive: " + caseSensitivity + ")") +
			(removeTrailing ? " without trailing string" : "");
=======
		StringBuilder builder = new StringBuilder();
		if (join) {
			builder.append("join ").append(strings.toString(event, debug));
			if (delimiter != null)
				builder.append(" with ").append(delimiter.toString(event, debug));
			return builder.toString();
		}

        assert delimiter != null;
		if (regex)
			builder.append("regex ");
        builder.append("split ")
			.append(strings.toString(event, debug))
			.append(" at ")
			.append(delimiter.toString(event, debug));
		if (!regex)
			builder.append(" (case sensitive: ").append(caseSensitivity).append(")");
		return builder.toString();
	}

	private Pattern compilePattern(String delimiter) {
		return Pattern.compile(regex ? delimiter : (caseSensitivity ? "" : "(?i)") + Pattern.quote(delimiter));
>>>>>>> 7b5a8a62
	}

}<|MERGE_RESOLUTION|>--- conflicted
+++ resolved
@@ -5,11 +5,11 @@
 
 import ch.njol.skript.SkriptConfig;
 import ch.njol.skript.lang.Literal;
+import ch.njol.skript.lang.SyntaxStringBuilder;
 import org.bukkit.event.Event;
 import org.jetbrains.annotations.Nullable;
 
 import ch.njol.skript.Skript;
-import ch.njol.skript.SkriptConfig;
 import ch.njol.skript.doc.Description;
 import ch.njol.skript.doc.Examples;
 import ch.njol.skript.doc.Name;
@@ -20,11 +20,6 @@
 import ch.njol.skript.lang.util.SimpleExpression;
 import ch.njol.util.Kleenean;
 import ch.njol.util.StringUtils;
-import org.bukkit.event.Event;
-import org.jetbrains.annotations.Nullable;
-import org.jetbrains.annotations.UnknownNullability;
-
-import java.util.regex.Pattern;
 
 @Name("Join & Split")
 @Description("Joins several texts with a common delimiter (e.g. \", \"), or splits a text into multiple texts at a given delimiter.")
@@ -49,37 +44,23 @@
 	private boolean caseSensitivity;
 	private boolean removeTrailing;
 
-<<<<<<< HEAD
-	@UnknownNullability
-	private Expression<String> strings;
-	@UnknownNullability
-	private Expression<String> delimiter;
-
-	@Override
-	@SuppressWarnings("unchecked")
-=======
 	private Expression<String> strings;
 	private @Nullable Expression<String> delimiter;
 
 	private @Nullable Pattern pattern;
 
 	@Override
->>>>>>> 7b5a8a62
 	public boolean init(Expression<?>[] exprs, int matchedPattern, Kleenean isDelayed, ParseResult parseResult) {
 		join = matchedPattern == 0;
 		regex = matchedPattern >= 3;
 		caseSensitivity = SkriptConfig.caseSensitive.value() || parseResult.hasTag("case");
-<<<<<<< HEAD
 		removeTrailing = parseResult.hasTag("trailing");
-
-=======
 		//noinspection unchecked
->>>>>>> 7b5a8a62
 		strings = (Expression<String>) exprs[0];
 		//noinspection unchecked
 		delimiter = (Expression<String>) exprs[1];
-		if (!join && delimiter instanceof Literal) {
-			String stringPattern = ((Literal<String>) delimiter).getSingle();
+		if (!join && delimiter instanceof Literal<String> literal) {
+			String stringPattern = literal.getSingle();
 			try {
 				this.pattern = compilePattern(stringPattern);
 			} catch (PatternSyntaxException e) {
@@ -97,27 +78,17 @@
 
 		if (strings.length == 0 || delimiter == null)
 			return new String[0];
-<<<<<<< HEAD
 
-		if (join) {
-			return new String[]{StringUtils.join(strings, delimiter)};
-		} else {
-			if (!regex) {
-				delimiter = (caseSensitivity ? "" : "(?i)") + Pattern.quote(delimiter);
-			}
-
-			return strings[0].split(delimiter, removeTrailing ? 0 : -1);
-=======
 		if (join)
 			return new String[] {StringUtils.join(strings, delimiter)};
+
 		try {
 			Pattern pattern = this.pattern;
 			if (pattern == null)
 				pattern = compilePattern(delimiter);
-			return pattern.split(strings[0], -1);
+			return pattern.split(strings[0], removeTrailing ? 0 : -1);
 		} catch (PatternSyntaxException e) {
 			return new String[0];
->>>>>>> 7b5a8a62
 		}
 	}
 
@@ -133,39 +104,27 @@
 
 	@Override
 	public String toString(@Nullable Event event, boolean debug) {
-<<<<<<< HEAD
-		if (join)
-			return "join " + strings.toString(event, debug) +
-				(delimiter != null ? " with " + delimiter.toString(event, debug) : "");
-		return (regex ? "regex " : "") +
-			"split " + strings.toString(event, debug) +
-			(delimiter != null ? " at " + delimiter.toString(event, debug) : "") +
-			(regex ? "" : "(case sensitive: " + caseSensitivity + ")") +
-			(removeTrailing ? " without trailing string" : "");
-=======
-		StringBuilder builder = new StringBuilder();
+		SyntaxStringBuilder builder = new SyntaxStringBuilder(event, debug);
 		if (join) {
-			builder.append("join ").append(strings.toString(event, debug));
+			builder.append("join", strings);
 			if (delimiter != null)
-				builder.append(" with ").append(delimiter.toString(event, debug));
+				builder.append("with", delimiter);
 			return builder.toString();
 		}
 
         assert delimiter != null;
 		if (regex)
-			builder.append("regex ");
-        builder.append("split ")
-			.append(strings.toString(event, debug))
-			.append(" at ")
-			.append(delimiter.toString(event, debug));
+			builder.append("regex");
+        builder.append("split", strings, "at", delimiter);
+		if (removeTrailing)
+			builder.append("without trailing text");
 		if (!regex)
-			builder.append(" (case sensitive: ").append(caseSensitivity).append(")");
+			builder.append("(case sensitive:", caseSensitivity + ")");
 		return builder.toString();
 	}
 
 	private Pattern compilePattern(String delimiter) {
 		return Pattern.compile(regex ? delimiter : (caseSensitivity ? "" : "(?i)") + Pattern.quote(delimiter));
->>>>>>> 7b5a8a62
 	}
 
 }