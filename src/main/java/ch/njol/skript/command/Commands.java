/**
 *   This file is part of Skript.
 *
 *  Skript is free software: you can redistribute it and/or modify
 *  it under the terms of the GNU General Public License as published by
 *  the Free Software Foundation, either version 3 of the License, or
 *  (at your option) any later version.
 *
 *  Skript is distributed in the hope that it will be useful,
 *  but WITHOUT ANY WARRANTY; without even the implied warranty of
 *  MERCHANTABILITY or FITNESS FOR A PARTICULAR PURPOSE.  See the
 *  GNU General Public License for more details.
 *
 *  You should have received a copy of the GNU General Public License
 *  along with Skript.  If not, see <http://www.gnu.org/licenses/>.
 *
 * Copyright Peter Güttinger, SkriptLang team and contributors
 */
package ch.njol.skript.command;

import ch.njol.skript.ScriptLoader;
import ch.njol.skript.Skript;
import ch.njol.skript.SkriptConfig;
import ch.njol.skript.lang.Effect;
import ch.njol.skript.lang.TriggerItem;
import ch.njol.skript.lang.parser.ParserInstance;
import ch.njol.skript.localization.ArgsMessage;
import ch.njol.skript.localization.Message;
import ch.njol.skript.log.RetainingLogHandler;
import ch.njol.skript.log.SkriptLogger;
import ch.njol.skript.util.SkriptColor;
import ch.njol.skript.variables.Variables;
import org.apache.commons.lang.Validate;
import org.bukkit.Bukkit;
import org.bukkit.ChatColor;
import org.bukkit.command.Command;
import org.bukkit.command.CommandSender;
import org.bukkit.command.ConsoleCommandSender;
import org.bukkit.command.SimpleCommandMap;
import org.bukkit.event.EventHandler;
import org.bukkit.event.EventPriority;
import org.bukkit.event.Listener;
import org.bukkit.event.player.AsyncPlayerChatEvent;
import org.bukkit.event.player.PlayerCommandPreprocessEvent;
import org.bukkit.event.server.ServerCommandEvent;
import org.bukkit.help.HelpMap;
import org.bukkit.help.HelpTopic;
import org.bukkit.plugin.SimplePluginManager;
import org.eclipse.jdt.annotation.Nullable;
import org.jetbrains.annotations.NotNull;
import org.skriptlang.skript.lang.script.Script;

import java.io.File;
import java.lang.reflect.Field;
import java.util.ArrayList;
import java.util.HashMap;
import java.util.List;
import java.util.Locale;
import java.util.Map;
import java.util.Set;
import java.util.concurrent.ExecutionException;
import java.util.concurrent.Future;
import java.util.regex.Pattern;

//TODO option to disable replacement of <color>s in command arguments?

/**
 * @author Peter Güttinger
 */
@SuppressWarnings("deprecation")
public abstract class Commands {

	public final static ArgsMessage m_too_many_arguments = new ArgsMessage("commands.too many arguments");
	public final static Message m_internal_error = new Message("commands.internal error");
	public final static Message m_correct_usage = new Message("commands.correct usage");

	/**
	 * A Converter flag declaring that a Converter cannot be used for parsing command arguments.
	 */
	public static final int CONVERTER_NO_COMMAND_ARGUMENTS = 4;

	private final static Map<String, ScriptCommand> commands = new HashMap<>();

	@Nullable
	private static SimpleCommandMap commandMap = null;
	@Nullable
	private static Map<String, Command> cmKnownCommands;
	@Nullable
	private static Set<String> cmAliases;

	static {
		init(); // separate method for the annotation
	}
	public static Set<String> getScriptCommands(){
		return commands.keySet();
	}

	@Nullable
	public static SimpleCommandMap getCommandMap(){
		return commandMap;
	}

	@SuppressWarnings("unchecked")
	private static void init() {
		try {
			if (Bukkit.getPluginManager() instanceof SimplePluginManager) {
				Field commandMapField = SimplePluginManager.class.getDeclaredField("commandMap");
				commandMapField.setAccessible(true);
				commandMap = (SimpleCommandMap) commandMapField.get(Bukkit.getPluginManager());

				Field knownCommandsField = SimpleCommandMap.class.getDeclaredField("knownCommands");
				knownCommandsField.setAccessible(true);
				cmKnownCommands = (Map<String, Command>) knownCommandsField.get(commandMap);

				try {
					Field aliasesField = SimpleCommandMap.class.getDeclaredField("aliases");
					aliasesField.setAccessible(true);
					cmAliases = (Set<String>) aliasesField.get(commandMap);
				} catch (NoSuchFieldException ignored) {}
			}
		} catch (SecurityException e) {
			Skript.error("Please disable the security manager");
			commandMap = null;
		} catch (Exception e) {
			Skript.outdatedError(e);
			commandMap = null;
		}
	}

	@Nullable
	public static List<Argument<?>> currentArguments = null;

	@SuppressWarnings("null")
	private final static Pattern escape = Pattern.compile("[" + Pattern.quote("(|)<>%\\") + "]");
	@SuppressWarnings("null")
	private final static Pattern unescape = Pattern.compile("\\\\[" + Pattern.quote("(|)<>%\\") + "]");
<<<<<<< HEAD
	
=======

>>>>>>> 1a009cdb
	public static String escape(String string) {
		return "" + escape.matcher(string).replaceAll("\\\\$0");
	}

	public static String unescape(String string) {
		return "" + unescape.matcher(string).replaceAll("$0");
	}

	private final static Listener commandListener = new Listener() {

		@EventHandler(priority = EventPriority.HIGHEST, ignoreCancelled = true)
		public void onPlayerCommand(PlayerCommandPreprocessEvent event) {
			// Spigot will simply report that the command doesn't exist if a player does not have permission to use it.
			// This is good security but, well, it's a breaking change for Skript. So we need to check for permissions
			// ourselves and handle those messages, for every command.

			// parse command, see if it's a skript command
			String[] cmd = event.getMessage().substring(1).split("\\s+", 2);
			String label = cmd[0].toLowerCase(Locale.ENGLISH);
			String arguments = cmd.length == 1 ? "" : "" + cmd[1];
			ScriptCommand command = commands.get(label);

			// if so, check permissions
			if (command != null && !command.checkPermissions(event.getPlayer(), label, arguments))
				event.setCancelled(true);
		}

<<<<<<< HEAD
		@SuppressWarnings("null")
=======
>>>>>>> 1a009cdb
		@EventHandler(priority = EventPriority.HIGHEST)
		public void onServerCommand(ServerCommandEvent event) {
			if (event.getCommand().isEmpty() || event.isCancelled())
				return;
			if ((Skript.testing() || SkriptConfig.enableEffectCommands.value()) && event.getCommand().startsWith(SkriptConfig.effectCommandToken.value())) {
				if (handleEffectCommand(event.getSender(), event.getCommand()))
					event.setCancelled(true);
			}
		}
	};

	static boolean handleEffectCommand(CommandSender sender, String command) {
		if (!(sender instanceof ConsoleCommandSender || sender.hasPermission("skript.effectcommands") || SkriptConfig.allowOpsToUseEffectCommands.value() && sender.isOp()))
			return false;
		try {
			command = "" + command.substring(SkriptConfig.effectCommandToken.value().length()).trim();
			RetainingLogHandler log = SkriptLogger.startRetainingLog();
			try {
				// Call the event on the Bukkit API for addon developers.
				EffectCommandEvent effectCommand = new EffectCommandEvent(sender, command);
				Bukkit.getPluginManager().callEvent(effectCommand);
				command = effectCommand.getCommand();
				ParserInstance parserInstance = ParserInstance.get();
				parserInstance.setCurrentEvent("effect command", EffectCommandEvent.class);
				Effect effect = Effect.parse(command, null);
				parserInstance.deleteCurrentEvent();

				if (effect != null) {
					log.clear(); // ignore warnings and stuff
					log.printLog();
					if (!effectCommand.isCancelled()) {
						sender.sendMessage(ChatColor.GRAY + "executing '" + SkriptColor.replaceColorChar(command) + "'");
						// TODO: remove logPlayerCommands for 2.8.0
						if ((SkriptConfig.logEffectCommands.value() || SkriptConfig.logPlayerCommands.value()) && !(sender instanceof ConsoleCommandSender))
							Skript.info(sender.getName() + " issued effect command: " + SkriptColor.replaceColorChar(command));
						TriggerItem.walk(effect, effectCommand);
						Variables.removeLocals(effectCommand);
					} else {
						sender.sendMessage(ChatColor.RED + "your effect command '" + SkriptColor.replaceColorChar(command) + "' was cancelled.");
					}
				} else {
					if (sender == Bukkit.getConsoleSender()) // log as SEVERE instead of INFO like printErrors below
						SkriptLogger.LOGGER.severe("Error in: " + SkriptColor.replaceColorChar(command));
					else
						sender.sendMessage(ChatColor.RED + "Error in: " + ChatColor.GRAY + SkriptColor.replaceColorChar(command));
					log.printErrors(sender, "(No specific information is available)");
				}
			} finally {
				log.stop();
			}
			return true;
		} catch (Exception e) {
			Skript.exception(e, "Unexpected error while executing effect command '" + SkriptColor.replaceColorChar(command) + "' by '" + sender.getName() + "'");
			sender.sendMessage(ChatColor.RED + "An internal error occurred while executing this effect. Please refer to the server log for details.");
			return true;
		}
	}

	@Nullable
	public static ScriptCommand getScriptCommand(String key) {
		return commands.get(key);
	}

	/*
	 * @deprecated Use {@link #scriptCommandExists(String)} instead.
	 */
	@Deprecated
	public static boolean skriptCommandExists(String command) {
		return scriptCommandExists(command);
<<<<<<< HEAD
	}

	public static boolean scriptCommandExists(String command) {
		ScriptCommand scriptCommand = commands.get(command);
		return scriptCommand != null && scriptCommand.getName().equals(command);
	}

=======
	}

	public static boolean scriptCommandExists(String command) {
		ScriptCommand scriptCommand = commands.get(command);
		return scriptCommand != null && scriptCommand.getName().equals(command);
	}

>>>>>>> 1a009cdb
	public static void registerCommand(ScriptCommand command) {
		// Validate that there are no duplicates
		ScriptCommand existingCommand = commands.get(command.getLabel());
		if (existingCommand != null && existingCommand.getLabel().equals(command.getLabel())) {
			Script script = existingCommand.getScript();
			Skript.error("A command with the name /" + existingCommand.getName() + " is already defined"
				+ (script != null ? (" in " + script.getConfig().getFileName()) : "")
			);
			return;
		}

		if (commandMap != null) {
			assert cmKnownCommands != null;// && cmAliases != null;
			command.register(commandMap, cmKnownCommands, cmAliases);
		}
		commands.put(command.getLabel(), command);
		for (String alias : command.getActiveAliases()) {
			commands.put(alias.toLowerCase(Locale.ENGLISH), command);
		}
		command.registerHelp();
	}

	@Deprecated
	public static int unregisterCommands(File script) {
		int numCommands = 0;
		for (ScriptCommand c : new ArrayList<>(commands.values())) {
			if (c.getScript() != null && c.getScript().equals(ScriptLoader.getScript(script))) {
				numCommands++;
				unregisterCommand(c);
			}
		}
		return numCommands;
	}

	public static void unregisterCommand(ScriptCommand scriptCommand) {
		scriptCommand.unregisterHelp();
		if (commandMap != null) {
			assert cmKnownCommands != null;// && cmAliases != null;
			scriptCommand.unregister(commandMap, cmKnownCommands, cmAliases);
		}
		commands.values().removeIf(command -> command == scriptCommand);
	}

	private static boolean registeredListeners = false;

	public static void registerListeners() {
		if (!registeredListeners) {
			Bukkit.getPluginManager().registerEvents(commandListener, Skript.getInstance());

			Bukkit.getPluginManager().registerEvents(new Listener() {
				@EventHandler(priority = EventPriority.LOWEST, ignoreCancelled = true)
				public void onPlayerChat(AsyncPlayerChatEvent event) {
					if (!SkriptConfig.enableEffectCommands.value() || !event.getMessage().startsWith(SkriptConfig.effectCommandToken.value()))
						return;
					if (!event.isAsynchronous()) {
						if (handleEffectCommand(event.getPlayer(), event.getMessage()))
							event.setCancelled(true);
					} else {
						Future<Boolean> f = Bukkit.getScheduler().callSyncMethod(Skript.getInstance(), () -> handleEffectCommand(event.getPlayer(), event.getMessage()));
						try {
							while (true) {
								try {
									if (f.get())
										event.setCancelled(true);
									break;
								} catch (InterruptedException ignored) {
								}
							}
						} catch (ExecutionException e) {
							Skript.exception(e);
						}
					}
				}
			}, Skript.getInstance());

			registeredListeners = true;
		}
	}

	/**
	 * copied from CraftBukkit (org.bukkit.craftbukkit.help.CommandAliasHelpTopic)
	 */
	public static final class CommandAliasHelpTopic extends HelpTopic {

		private final String aliasFor;
		private final HelpMap helpMap;

		public CommandAliasHelpTopic(String alias, String aliasFor, HelpMap helpMap) {
			this.aliasFor = aliasFor.startsWith("/") ? aliasFor : "/" + aliasFor;
			this.helpMap = helpMap;
			name = alias.startsWith("/") ? alias : "/" + alias;
			Validate.isTrue(!name.equals(this.aliasFor), "Command " + name + " cannot be alias for itself");
			shortText = ChatColor.YELLOW + "Alias for " + ChatColor.WHITE + this.aliasFor;
		}

		@Override
		@NotNull
		public String getFullText(CommandSender forWho) {
			StringBuilder fullText = new StringBuilder(shortText);
			HelpTopic aliasForTopic = helpMap.getHelpTopic(aliasFor);
			if (aliasForTopic != null) {
				fullText.append("\n");
				fullText.append(aliasForTopic.getFullText(forWho));
			}
			return "" + fullText;
		}

		@Override
		public boolean canSee(CommandSender commandSender) {
			if (amendedPermission != null)
				return commandSender.hasPermission(amendedPermission);
			HelpTopic aliasForTopic = helpMap.getHelpTopic(aliasFor);
			return aliasForTopic != null && aliasForTopic.canSee(commandSender);
		}
	}

}<|MERGE_RESOLUTION|>--- conflicted
+++ resolved
@@ -134,11 +134,7 @@
 	private final static Pattern escape = Pattern.compile("[" + Pattern.quote("(|)<>%\\") + "]");
 	@SuppressWarnings("null")
 	private final static Pattern unescape = Pattern.compile("\\\\[" + Pattern.quote("(|)<>%\\") + "]");
-<<<<<<< HEAD
-	
-=======
-
->>>>>>> 1a009cdb
+
 	public static String escape(String string) {
 		return "" + escape.matcher(string).replaceAll("\\\\$0");
 	}
@@ -166,10 +162,7 @@
 				event.setCancelled(true);
 		}
 
-<<<<<<< HEAD
 		@SuppressWarnings("null")
-=======
->>>>>>> 1a009cdb
 		@EventHandler(priority = EventPriority.HIGHEST)
 		public void onServerCommand(ServerCommandEvent event) {
 			if (event.getCommand().isEmpty() || event.isCancelled())
@@ -239,7 +232,6 @@
 	@Deprecated
 	public static boolean skriptCommandExists(String command) {
 		return scriptCommandExists(command);
-<<<<<<< HEAD
 	}
 
 	public static boolean scriptCommandExists(String command) {
@@ -247,15 +239,6 @@
 		return scriptCommand != null && scriptCommand.getName().equals(command);
 	}
 
-=======
-	}
-
-	public static boolean scriptCommandExists(String command) {
-		ScriptCommand scriptCommand = commands.get(command);
-		return scriptCommand != null && scriptCommand.getName().equals(command);
-	}
-
->>>>>>> 1a009cdb
 	public static void registerCommand(ScriptCommand command) {
 		// Validate that there are no duplicates
 		ScriptCommand existingCommand = commands.get(command.getLabel());
