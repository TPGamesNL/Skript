--- conflicted
+++ resolved
@@ -44,15 +44,11 @@
 	
 	static boolean debug;
 	
-<<<<<<< HEAD
 	public final static Level DEBUG = new Level("DEBUG", Level.INFO.intValue()) {
 		private static final long serialVersionUID = 8959282461654206205L;
 	};
 	
-	public final static Logger LOGGER = Bukkit.getServer() != null ? Bukkit.getLogger() : Logger.getGlobal(); // cannot use Bukkit in tests
-=======
 	public final static Logger LOGGER = Bukkit.getServer() != null ? Bukkit.getLogger() : Logger.getLogger(Logger.GLOBAL_LOGGER_NAME); // cannot use Bukkit in tests
->>>>>>> 9bf8c788
 	
 	private final static HandlerList handlers = new HandlerList();
 	
