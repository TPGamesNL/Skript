/**
 *   This file is part of Skript.
 *
 *  Skript is free software: you can redistribute it and/or modify
 *  it under the terms of the GNU General Public License as published by
 *  the Free Software Foundation, either version 3 of the License, or
 *  (at your option) any later version.
 *
 *  Skript is distributed in the hope that it will be useful,
 *  but WITHOUT ANY WARRANTY; without even the implied warranty of
 *  MERCHANTABILITY or FITNESS FOR A PARTICULAR PURPOSE.  See the
 *  GNU General Public License for more details.
 *
 *  You should have received a copy of the GNU General Public License
 *  along with Skript.  If not, see <http://www.gnu.org/licenses/>.
 *
 *
 * Copyright 2011-2017 Peter Güttinger and contributors
 */
package ch.njol.skript.classes.data;

import java.io.NotSerializableException;
import java.io.StreamCorruptedException;
import java.util.List;
import java.util.Locale;
import java.util.Map.Entry;
import java.util.UUID;
import java.util.regex.Matcher;
import java.util.regex.Pattern;

import org.bukkit.Bukkit;
import org.bukkit.Chunk;
<<<<<<< HEAD
import org.bukkit.Difficulty;
=======
import org.bukkit.FireworkEffect;
>>>>>>> 57666fa2
import org.bukkit.GameMode;
import org.bukkit.Location;
import org.bukkit.Material;
import org.bukkit.OfflinePlayer;
import org.bukkit.World;
import org.bukkit.block.Biome;
import org.bukkit.block.Block;
import org.bukkit.command.CommandSender;
import org.bukkit.enchantments.Enchantment;
import org.bukkit.entity.Entity;
import org.bukkit.entity.Item;
import org.bukkit.entity.LivingEntity;
import org.bukkit.entity.Player;
import org.bukkit.entity.Projectile;
import org.bukkit.event.entity.CreatureSpawnEvent.SpawnReason;
import org.bukkit.event.entity.EntityDamageEvent.DamageCause;
import org.bukkit.event.inventory.ClickType;
import org.bukkit.event.inventory.InventoryAction;
import org.bukkit.event.inventory.InventoryType;
import org.bukkit.event.player.PlayerTeleportEvent.TeleportCause;
import org.bukkit.inventory.Inventory;
import org.bukkit.inventory.InventoryHolder;
import org.bukkit.inventory.ItemStack;
import org.bukkit.metadata.Metadatable;
import org.bukkit.potion.PotionEffectType;
import org.bukkit.util.CachedServerIcon;
import org.bukkit.util.Vector;
import org.eclipse.jdt.annotation.Nullable;

import ch.njol.skript.Skript;
import ch.njol.skript.SkriptConfig;
import ch.njol.skript.aliases.Aliases;
import ch.njol.skript.aliases.ItemType;
import ch.njol.skript.bukkitutil.EnchantmentIds;
import ch.njol.skript.bukkitutil.ItemUtils;
import ch.njol.skript.classes.ClassInfo;
import ch.njol.skript.classes.ConfigurationSerializer;
import ch.njol.skript.classes.EnumSerializer;
import ch.njol.skript.classes.Parser;
import ch.njol.skript.classes.Serializer;
import ch.njol.skript.entity.EntityData;
import ch.njol.skript.expressions.ExprDamageCause;
import ch.njol.skript.expressions.base.EventValueExpression;
import ch.njol.skript.lang.ParseContext;
import ch.njol.skript.lang.util.SimpleLiteral;
import ch.njol.skript.localization.Language;
import ch.njol.skript.localization.Message;
import ch.njol.skript.registrations.Classes;
import ch.njol.skript.util.BiomeUtils;
import ch.njol.skript.util.DamageCauseUtils;
import ch.njol.skript.util.EnchantmentType;
import ch.njol.skript.util.EnumUtils;
import ch.njol.skript.util.InventoryActions;
import ch.njol.skript.util.PotionEffectUtils;
import ch.njol.skript.util.StringMode;
import ch.njol.util.StringUtils;
import ch.njol.yggdrasil.Fields;

/**
 * @author Peter Güttinger
 */
// TODO vectors
public class BukkitClasses {

	public BukkitClasses() {}

	static {
		Classes.registerClass(new ClassInfo<>(Entity.class, "entity")
				.user("entit(y|ies)")
				.name("Entity")
				.description("An entity is something in a <a href='#world'>world</a> that's not a <a href='#block'>block</a>, " +
						"e.g. a <a href='#player'>player</a>, a skeleton, or a zombie, but also <a href='#projectile'>projectiles</a> like arrows, fireballs or thrown potions, " +
						"or special entities like dropped items, falling blocks or paintings.")
				.usage("player, op, wolf, tamed ocelot, powered creeper, zombie, unsaddled pig, fireball, arrow, dropped item, item frame, etc.")
				.examples("entity is a zombie or creeper",
						"player is an op",
						"projectile is an arrow",
						"shoot a fireball from the player")
				.since("1.0")
				.defaultExpression(new EventValueExpression<>(Entity.class))
				.parser(new Parser<Entity>() {
					@Override
					@Nullable
					public Entity parse(final String s, final ParseContext context) {
						return null;
					}
					
					@Override
					public boolean canParse(final ParseContext context) {
						return false;
					}
					
					@Override
					public String toVariableNameString(final Entity e) {
						return "entity:" + e.getUniqueId().toString().toLowerCase(Locale.ENGLISH);
					}
					
					@Override
					public String getVariableNamePattern() {
						return "entity:[0-9a-f]{8}-[0-9a-f]{4}-[0-9a-f]{4}-[0-9a-f]{4}-[0-9a-f]{12}";
					}
					
					@Override
					public String toString(final Entity e, final int flags) {
						return EntityData.toString(e, flags);
					}
				})
				.changer(DefaultChangers.entityChanger));

		Classes.registerClass(new ClassInfo<>(LivingEntity.class, "livingentity")
				.user("living ?entit(y|ies)")
				.name("Living Entity")
				.description("A living <a href='#entity'>entity</a>, i.e. a mob or <a href='#player'>player</a>, not inanimate entities like <a href='#projectile'>projectiles</a> or dropped items.")
				.usage("see <a href='#entity'>entity</a>, but ignore inanimate objects")
				.examples("spawn 5 powered creepers",
						"shoot a zombie from the creeper")
				.since("1.0")
				.defaultExpression(new EventValueExpression<>(LivingEntity.class))
				.changer(DefaultChangers.entityChanger));

		Classes.registerClass(new ClassInfo<>(Projectile.class, "projectile")
				.user("projectiles?")
				.name("Projectile")
				.description("A projectile, e.g. an arrow, snowball or thrown potion.")
				.usage("arrow, fireball, snowball, thrown potion, etc.")
				.examples("projectile is a snowball",
						"shoot an arrow at speed 5 from the player")
				.since("1.0")
				.defaultExpression(new EventValueExpression<>(Projectile.class))
				.changer(DefaultChangers.nonLivingEntityChanger));

		Classes.registerClass(new ClassInfo<>(Block.class, "block")
				.user("blocks?")
				.name("Block")
				.description("A block in a <a href='#world'>world</a>. It has a <a href='#location'>location</a> and a <a href='#itemstack'>type</a>, " +
						"and can also have a <a href='#direction'>direction</a> (mostly a <a href='../expressions.html#ExprFacing'>facing</a>), an <a href='#inventory'>inventory</a>, or other special properties.")
				.usage("")
				.examples("")
				.since("1.0")
				.defaultExpression(new EventValueExpression<>(Block.class))
				.parser(new Parser<Block>() {
					@Override
					@Nullable
					public Block parse(final String s, final ParseContext context) {
						return null;
					}
					
					@Override
					public boolean canParse(final ParseContext context) {
						return false;
					}
					
					@Override
					public String toString(final Block b, final int flags) {
						return ItemType.toString(b, flags);
					}
					
					@Override
					public String toVariableNameString(final Block b) {
						return b.getWorld().getName() + ":" + b.getX() + "," + b.getY() + "," + b.getZ();
					}
					
					@Override
					public String getVariableNamePattern() {
						return ".+:-?\\d+,-?\\d+,-?\\d+";
					}
					
					@Override
					public String getDebugMessage(final Block b) {
						return toString(b, 0) + " block (" + b.getWorld().getName() + ":" + b.getX() + "," + b.getY() + "," + b.getZ() + ")";
					}
				})
				.changer(DefaultChangers.blockChanger)
				.serializer(new Serializer<Block>() {
					@SuppressWarnings("null")
					@Override
					@Nullable
					public Fields serialize(final Block b) {
						final Fields f = new Fields();
						f.putObject("world", b.getWorld());
						f.putPrimitive("x", b.getX());
						f.putPrimitive("y", b.getY());
						f.putPrimitive("z", b.getZ());
						return f;
					}
					
					@Override
					public void deserialize(final Block o, final Fields f) {
						assert false;
					}
					
					@Override
					protected Block deserialize(final Fields fields) throws StreamCorruptedException {
						final World w = fields.getObject("world", World.class);
						final int x = fields.getPrimitive("x", int.class), y = fields.getPrimitive("y", int.class), z = fields.getPrimitive("z", int.class);
						Block b;
						if (w == null || (b = w.getBlockAt(x, y, z)) == null)
							throw new StreamCorruptedException();
						return b;
					}
					
					@Override
					public boolean mustSyncDeserialization() {
						return true;
					}
					
					@Override
					public boolean canBeInstantiated() {
						return false;
					}
					
//					return b.getWorld().getName() + ":" + b.getX() + "," + b.getY() + "," + b.getZ();
					@Override
					@Nullable
					public Block deserialize(final String s) {
						final String[] split = s.split("[:,]");
						if (split.length != 4)
							return null;
						final World w = Bukkit.getWorld(split[0]);
						if (w == null) {
							return null;
						}
						try {
							final int[] l = new int[3];
							for (int i = 0; i < 3; i++)
								l[i] = Integer.parseInt(split[i + 1]);
							return w.getBlockAt(l[0], l[1], l[2]);
						} catch (final NumberFormatException e) {
							return null;
						}
					}
				}));

		Classes.registerClass(new ClassInfo<>(Location.class, "location")
				.user("locations?")
				.name("Location")
				.description("A location in a <a href='#world'>world</a>. Locations are world-specific and even store a <a href='#direction'>direction</a>, " +
						"e.g. if you save a location and later teleport to it you will face the exact same direction you did when you saved the location.")
				.usage("")
				.examples("")
				.since("1.0")
				.defaultExpression(new EventValueExpression<>(Location.class))
				.parser(new Parser<Location>() {
					@Override
					@Nullable
					public Location parse(final String s, final ParseContext context) {
						return null;
					}
					
					@Override
					public boolean canParse(final ParseContext context) {
						return false;
					}
					
					@Override
					public String toString(final Location l, final int flags) {
						return "x: " + Skript.toString(l.getX()) + ", y: " + Skript.toString(l.getY()) + ", z: " + Skript.toString(l.getZ());
					}
					
					@Override
					public String toVariableNameString(final Location l) {
						return l.getWorld().getName() + ":" + l.getX() + "," + l.getY() + "," + l.getZ();
					}
					
					@Override
					public String getVariableNamePattern() {
						return "\\S:-?\\d+(\\.\\d+)?,-?\\d+(\\.\\d+)?,-?\\d+(\\.\\d+)?";
					}
					
					@Override
					public String getDebugMessage(final Location l) {
						return "(" + l.getWorld().getName() + ":" + l.getX() + "," + l.getY() + "," + l.getZ() + "|yaw=" + l.getYaw() + "/pitch=" + l.getPitch() + ")";
					}
				}).serializer(new Serializer<Location>() {
					@Override
					public Fields serialize(final Location l) throws NotSerializableException {
						final Fields f = new Fields();
						f.putObject("world", l.getWorld());
						f.putPrimitive("x", l.getX());
						f.putPrimitive("y", l.getY());
						f.putPrimitive("z", l.getZ());
						f.putPrimitive("yaw", l.getYaw());
						f.putPrimitive("pitch", l.getPitch());
						return f;
					}
					
					@Override
					public void deserialize(final Location o, final Fields f) throws StreamCorruptedException {
						assert false;
					}
					
					@Override
					public Location deserialize(final Fields f) throws StreamCorruptedException, NotSerializableException {
						return new Location(f.getObject("world", World.class),
								f.getPrimitive("x", double.class), f.getPrimitive("y", double.class), f.getPrimitive("z", double.class),
								f.getPrimitive("yaw", float.class), f.getPrimitive("pitch", float.class));
					}
					
					@Override
					public boolean canBeInstantiated() {
						return false; // no nullary constructor - also, saving the location manually prevents errors should Location ever be changed
					}
					
					@Override
					public boolean mustSyncDeserialization() {
						return true;
					}
					
//					return l.getWorld().getName() + ":" + l.getX() + "," + l.getY() + "," + l.getZ() + "|" + l.getYaw() + "/" + l.getPitch();
					@Override
					@Nullable
					public Location deserialize(final String s) {
						final String[] split = s.split("[:,|/]");
						if (split.length != 6)
							return null;
						final World w = Bukkit.getWorld(split[0]);
						if (w == null)
							return null;
						try {
							final double[] l = new double[5];
							for (int i = 0; i < 5; i++)
								l[i] = Double.parseDouble(split[i + 1]);
							return new Location(w, l[0], l[1], l[2], (float) l[3], (float) l[4]);
						} catch (final NumberFormatException e) {
							return null;
						}
					}
				}));

		Classes.registerClass(new ClassInfo<>(Vector.class, "vector")
				.user("vectors?")
				.name("Vector")
				.description("Vector is a collection of numbers. In Minecraft, 3D vectors are used to express velocities of entities.")
				.usage("vector(x, y, z)")
				.examples("")
				.since("2.2-dev23")
				.defaultExpression(new EventValueExpression<>(Vector.class))
				.parser(new Parser<Vector>() {
					@Override
					@Nullable
					public Vector parse(final String s, final ParseContext context) {
						return null;
					}
					
					@Override
					public boolean canParse(final ParseContext context) {
						return false;
					}
					
					@Override
					public String toString(final Vector vec, final int flags) {
						return "x: " + Skript.toString(vec.getX()) + ", y: " + Skript.toString(vec.getY()) + ", z: " + Skript.toString(vec.getZ());
					}
					
					@Override
					public String toVariableNameString(final Vector vec) {
						return "vector:" + vec.getX() + "," + vec.getY() + "," + vec.getZ();
					}
					
					@Override
					public String getVariableNamePattern() {
						return "\\S:-?\\d+(\\.\\d+)?,-?\\d+(\\.\\d+)?,-?\\d+(\\.\\d+)?";
					}
					
					@Override
					public String getDebugMessage(final Vector vec) {
						return "(" + vec.getX() + "," + vec.getY() + "," + vec.getZ() + ")";
					}
				})
				.serializer(new Serializer<Vector>() {
					@Override
					public Fields serialize(Vector o) throws NotSerializableException {
						Fields f = new Fields();
						f.putPrimitive("x", o.getX());
						f.putPrimitive("y", o.getY());
						f.putPrimitive("z", o.getZ());
						return f;
					}

					@Override
					public void deserialize(Vector o, Fields f) throws StreamCorruptedException, NotSerializableException {
						assert false;
					}
					
					@Override
					public Vector deserialize(final Fields f) throws StreamCorruptedException, NotSerializableException {
						return new Vector(f.getPrimitive("x", double.class), f.getPrimitive("y", double.class), f.getPrimitive("z", double.class));
					}

					@Override
					public boolean mustSyncDeserialization() {
						return false;
					}

					@Override
					protected boolean canBeInstantiated() {
						return false;
					}
				}));

		// FIXME update doc
		Classes.registerClass(new ClassInfo<>(World.class, "world")
				.user("worlds?")
				.name("World")
				.description("One of the server's worlds. Worlds can be put into scripts by surrounding their name with double quotes, e.g. \"world_nether\", " +
						"but this might not work reliably as <a href='#string'>text</a> uses the same syntax.")
				.usage("<code>\"world_name\"</code>, e.g. \"world\"")
				.examples("broadcast \"Hello!\" to the world \"world_nether\"")
				.since("1.0, 2.2 (alternate syntax)")
				.after("string")
				.defaultExpression(new EventValueExpression<>(World.class))
				.parser(new Parser<World>() {
					@SuppressWarnings("null")
					private final Pattern parsePattern = Pattern.compile("(?:(?:the )?world )?\"(.+)\"", Pattern.CASE_INSENSITIVE);
					
					@Override
					@Nullable
					public World parse(final String s, final ParseContext context) {
						// REMIND allow shortcuts '[over]world', 'nether' and '[the_]end' (server.properties: 'level-name=world') // inconsistent with 'world is "..."'
						if (context == ParseContext.COMMAND || context == ParseContext.CONFIG)
							return Bukkit.getWorld(s);
						final Matcher m = parsePattern.matcher(s);
						if (m.matches())
							return Bukkit.getWorld(m.group(1));
						return null;
					}
					
					@Override
					public String toString(final World w, final int flags) {
						return "" + w.getName();
					}
					
					@Override
					public String toVariableNameString(final World w) {
						return "" + w.getName();
					}
					
					@Override
					public String getVariableNamePattern() {
						return "\\S+";
					}
				}).serializer(new Serializer<World>() {
					@Override
					public Fields serialize(final World w) {
						final Fields f = new Fields();
						f.putObject("name", w.getName());
						return f;
					}
					
					@Override
					public void deserialize(final World o, final Fields f) {
						assert false;
					}
					
					@Override
					public boolean canBeInstantiated() {
						return false;
					}
					
					@Override
					protected World deserialize(final Fields fields) throws StreamCorruptedException {
						final String name = fields.getObject("name", String.class);
						final World w = Bukkit.getWorld(name);
						if (w == null)
							throw new StreamCorruptedException("Missing world " + name);
						return w;
					}
					
//					return w.getName();
					@Override
					@Nullable
					public World deserialize(final String s) {
						return Bukkit.getWorld(s);
					}
					
					@Override
					public boolean mustSyncDeserialization() {
						return true;
					}
				}));

		Classes.registerClass(new ClassInfo<>(Inventory.class, "inventory")
				.user("inventor(y|ies)")
				.name("Inventory")
				.description("An inventory of a <a href='#player'>player</a> or <a href='#block'>block</a>. Inventories have many effects and conditions regarding the items contained.",
						"An inventory has a fixed amount of <a href='#slot'>slots</a> which represent a specific place in the inventory, " +
						"e.g. the <a href='../expressions.html#ExprArmorSlot'>helmet slot</a> for players (Please note that slot support is still very limited but will be improved eventually).")
				.usage("")
				.examples("")
				.since("1.0")
				.defaultExpression(new EventValueExpression<>(Inventory.class))
				.parser(new Parser<Inventory>() {
					@Override
					@Nullable
					public Inventory parse(final String s, final ParseContext context) {
						return null;
					}
					
					@Override
					public boolean canParse(final ParseContext context) {
						return false;
					}
					
					@Override
					public String toString(final Inventory i, final int flags) {
						return "inventory of " + Classes.toString(i.getHolder());
					}
					
					@Override
					public String getDebugMessage(final Inventory i) {
						return "inventory of " + Classes.getDebugMessage(i.getHolder());
					}
					
					@Override
					public String toVariableNameString(final Inventory i) {
						return "inventory of " + Classes.toString(i.getHolder(), StringMode.VARIABLE_NAME);
					}
					
					@Override
					public String getVariableNamePattern() {
						return "inventory of .+";
					}
				}).changer(DefaultChangers.inventoryChanger));

		Classes.registerClass(new ClassInfo<>(InventoryAction.class, "inventoryaction")
				.user("inventory actions?")
				.name("Inventory Action")
				.description("What player just did in inventory event. Note that when in creative game mode, most actions do not work correctly.")
				.usage(InventoryActions.getAllNames())
				.examples("")
				.since("2.2-dev16")
				.defaultExpression(new EventValueExpression<>(InventoryAction.class))
				.parser(new Parser<InventoryAction>() {
					@Override
					@Nullable
					public InventoryAction parse(String s, ParseContext context) {
						return InventoryActions.parse(s);
					}

					@Override
					public String toString(InventoryAction o, int flags) {
						return InventoryActions.toString(o, flags);
					}

					@SuppressWarnings("null")
					@Override
					public String toVariableNameString(InventoryAction o) {
						return o.name();
					}

					@Override
					public String getVariableNamePattern() {
						return "\\S+";
					}
				}));

		final EnumUtils<ClickType> invClicks = new EnumUtils<>(ClickType.class, "click types"); // Less boilerplate code!
		Classes.registerClass(new ClassInfo<>(ClickType.class, "clicktype")
				.user("click types?")
				.name("Click Type")
				.description("Click type, mostly for inventory events. Tells exactly which keys/buttons player pressed, assuming that default keybindings are used in client side.")
				.usage(invClicks.getAllNames())
				.examples("")
				.since("2.2-dev16b, 2.2-dev35 (renamed to click type)")
				.defaultExpression(new EventValueExpression<>(ClickType.class))
				.parser(new Parser<ClickType>() {
					@Override
					@Nullable
					public ClickType parse(String s, ParseContext context) {
						return invClicks.parse(s);
					}

					@Override
					public String toString(ClickType o, int flags) {
						return invClicks.toString(o, flags);
					}

					@SuppressWarnings("null")
					@Override
					public String toVariableNameString(ClickType o) {
						return o.name();
					}

					@Override
					public String getVariableNamePattern() {
						return "\\S+";
					}
				}));

		final EnumUtils<InventoryType> invTypes = new EnumUtils<>(InventoryType.class, "inventory types");
		Classes.registerClass(new ClassInfo<>(InventoryType.class, "inventorytype")
				.user("inventory types?")
				.name("Inventory Type")
				.description("Minecraft has several different inventory types with their own use cases.")
				.usage(invTypes.getAllNames())
				.examples("")
				.since("2.2-dev32")
				.defaultExpression(new EventValueExpression<>(InventoryType.class))
				.parser(new Parser<InventoryType>() {
					@Override
					@Nullable
					public InventoryType parse(String s, ParseContext context) {
						return invTypes.parse(s);
					}

					@Override
					public String toString(InventoryType o, int flags) {
						return invTypes.toString(o, flags);
					}

					@SuppressWarnings("null")
					@Override
					public String toVariableNameString(InventoryType o) {
						return o.name();
					}

					@Override
					public String getVariableNamePattern() {
						return "\\S+";
					}
				}));

		Classes.registerClass(new ClassInfo<>(Player.class, "player")
				.user("players?")
				.name("Player")
				.description("A player. Depending on whether a player is online or offline several actions can be performed with them, " +
						"though you won't get any errors when using effects that only work if the player is online (e.g. changing his inventory) on an offline player.",
						"You have two possibilities to use players as command arguments: &lt;player&gt; and &lt;offline player&gt;. " +
						"The first requires that the player is online and also accepts only part of the name, " +
						"while the latter doesn't require that the player is online, but the player's name has to be entered exactly.")
				.usage("")
				.examples("")
				.since("1.0")
				.defaultExpression(new EventValueExpression<>(Player.class))
				.after("string", "world")
				.parser(new Parser<Player>() {
					@Override
					@Nullable
					public Player parse(final String s, final ParseContext context) {
						if (context == ParseContext.COMMAND) {
							if (s.matches("(?i)[0-9a-f]{8}(-[0-9a-f]{4}){3}-[0-9a-f]{12}"))
								return Bukkit.getPlayer(UUID.fromString(s));
							final List<Player> ps = Bukkit.matchPlayer(s);
							if (ps.size() == 1)
								return ps.get(0);
							if (ps.size() == 0)
								Skript.error(String.format(Language.get("commands.no player starts with"), s));
							else
								Skript.error(String.format(Language.get("commands.multiple players start with"), s));
							return null;
						}
//						if (s.matches("\"\\S+\""))
//							return Bukkit.getPlayerExact(s.substring(1, s.length() - 1));
						assert false;
						return null;
					}
					
					@Override
					public boolean canParse(final ParseContext context) {
						return context == ParseContext.COMMAND;
					}
					
					@Override
					public String toString(final Player p, final int flags) {
						return "" + p.getName();
					}
					
					@Override
					public String toVariableNameString(final Player p) {
						if (SkriptConfig.usePlayerUUIDsInVariableNames.value())
							return "" + p.getUniqueId();
						else
							return "" + p.getName();
					}
					
					@Override
					public String getVariableNamePattern() {
						if (SkriptConfig.usePlayerUUIDsInVariableNames.value())
							return "[0-9a-f]{8}(-[0-9a-f]{4}){3}-[0-9a-f]{12}";
						else
							return "\\S+";
					}
					
					@Override
					public String getDebugMessage(final Player p) {
						return p.getName() + " " + Classes.getDebugMessage(p.getLocation());
					}
				})
				.changer(DefaultChangers.playerChanger)
				.serializeAs(OfflinePlayer.class));

		Classes.registerClass(new ClassInfo<>(OfflinePlayer.class, "offlineplayer")
				.user("offline ?players?")
				.name("Offlineplayer")
				.description("A player that is possibly offline. See <a href='#player'>player</a> for more information. " +
						"Please note that while all effects and conditions that require a player can be used with an offline player as well, they will not work if the player is not actually online.")
				.usage("")
				.examples("")
				.since("")
				.defaultExpression(new EventValueExpression<>(OfflinePlayer.class))
				.after("string", "world")
				.parser(new Parser<OfflinePlayer>() {
					@SuppressWarnings("deprecation")
					@Override
					@Nullable
					public OfflinePlayer parse(final String s, final ParseContext context) {
						if (context == ParseContext.COMMAND) {
							if (s.matches("(?i)[0-9a-f]{8}(-[0-9a-f]{4}){3}-[0-9a-f]{12}"))
								return Bukkit.getOfflinePlayer(UUID.fromString(s));
							else if (!s.matches("\\S+") || s.length() > 16)
								return null;
							return Bukkit.getOfflinePlayer(s);
							// TODO return an unresolved player and resolve it on a different thread after the command was parsed, and block the command until it is ready
							// FIXME add note to changelog if not fixed in the next update
//							return new UnresolvedOfflinePlayer(s);
						}
//						if (s.matches("\"\\S+\""))
//							return Bukkit.getOfflinePlayer(s.substring(1, s.length() - 1));
						assert false;
						return null;
					}
					
					@Override
					public boolean canParse(final ParseContext context) {
						return context == ParseContext.COMMAND;
					}
					
					@Override
					public String toString(final OfflinePlayer p, final int flags) {
						return "" + p.getName();
					}
					
					@Override
					public String toVariableNameString(final OfflinePlayer p) {
						if (SkriptConfig.usePlayerUUIDsInVariableNames.value())
							return "" + p.getUniqueId();
						else
							return "" + p.getName();
					}
					
					@Override
					public String getVariableNamePattern() {
						if (SkriptConfig.usePlayerUUIDsInVariableNames.value())
							return "[0-9a-f]{8}(-[0-9a-f]{4}){3}-[0-9a-f]{12}";
						else
							return "\\S+";
					}
					
					@Override
					public String getDebugMessage(final OfflinePlayer p) {
						if (p.isOnline())
							return Classes.getDebugMessage(p.getPlayer());
						return "" + p.getName();
					}
				}).serializer(new Serializer<OfflinePlayer>() {
					private final boolean uuidSupported = Skript.methodExists(OfflinePlayer.class, "getUniqueId");
					
					@Override
					public Fields serialize(final OfflinePlayer p) {
						final Fields f = new Fields();
						if (uuidSupported)
							f.putObject("uuid", p.getUniqueId());
						f.putObject("name", p.getName());
						return f;
					}
					
					@Override
					public void deserialize(final OfflinePlayer o, final Fields f) {
						assert false;
					}
					
					@Override
					public boolean canBeInstantiated() {
						return false;
					}
					
					@SuppressWarnings("deprecation")
					@Override
					protected OfflinePlayer deserialize(final Fields fields) throws StreamCorruptedException {
						if (fields.contains("uuid") && uuidSupported) {
							final UUID uuid = fields.getObject("uuid", UUID.class);
							OfflinePlayer p;
							if (uuid == null || (p = Bukkit.getOfflinePlayer(uuid)) == null)
								throw new StreamCorruptedException();
							return p;
						} else {
							final String name = fields.getObject("name", String.class);
							OfflinePlayer p;
							if (name == null || (p = Bukkit.getOfflinePlayer(name)) == null)
								throw new StreamCorruptedException();
							return p;
						}
					}
					
//					return p.getName();
					@SuppressWarnings("deprecation")
					@Override
					@Nullable
					public OfflinePlayer deserialize(final String s) {
						return Bukkit.getOfflinePlayer(s);
					}
					
					@Override
					public boolean mustSyncDeserialization() {
						return true;
					}
				}));

		Classes.registerClass(new ClassInfo<>(CommandSender.class, "commandsender")
				.user("(commands?)? ?(sender|executor)s?")
				.name("Command Sender")
				.description("A player or the console.")
				.usage("use <a href='../expressions.html#LitConsole'>the console</a> for the console",
						"see <a href='#player'>player</a> for players.")
				.examples("on command /pm:",
						"	command sender is not the console",
						"	chance of 10%",
						"	give coal to the player",
						"	message \"You got a piece of coal for sending that PM!\"")
				.since("1.0")
				.defaultExpression(new EventValueExpression<>(CommandSender.class))
				.parser(new Parser<CommandSender>() {
					@Override
					@Nullable
					public CommandSender parse(final String s, final ParseContext context) {
						return null;
					}
					
					@Override
					public boolean canParse(final ParseContext context) {
						return false;
					}
					
					@Override
					public String toString(final CommandSender s, final int flags) {
						return "" + s.getName();
					}
					
					@Override
					public String toVariableNameString(final CommandSender s) {
						return "" + s.getName();
					}
					
					@Override
					public String getVariableNamePattern() {
						return "\\S+";
					}
				}));

		Classes.registerClass(new ClassInfo<>(InventoryHolder.class, "inventoryholder")
				.name(ClassInfo.NO_DOC)
				.defaultExpression(new EventValueExpression<>(InventoryHolder.class))
				.after("entity"));

		Classes.registerClass(new ClassInfo<>(GameMode.class, "gamemode")
				.user("game ?modes?")
				.name("Game Mode")
				.description("The game modes survival, creative and adventure.")
				.usage("creative/survival/adventure")
				.examples("player's gamemode is survival",
						"set the player argument's game mode to creative")
				.since("1.0")
				.defaultExpression(new SimpleLiteral<>(GameMode.SURVIVAL, true))
				.parser(new Parser<GameMode>() {
					private final Message[] names = new Message[GameMode.values().length];
					{
						int i = 0;
						for (final GameMode m : GameMode.values()) {
							names[i++] = new Message("game modes." + m.name());
						}
					}
					
					@Override
					@Nullable
					public GameMode parse(final String s, final ParseContext context) {
						for (int i = 0; i < names.length; i++) {
							if (s.equalsIgnoreCase(names[i].toString()))
								return GameMode.values()[i];
						}
						return null;
					}
					
					@Override
					public String toString(final GameMode m, final int flags) {
						return names[m.ordinal()].toString();
					}
					
					@Override
					public String toVariableNameString(final GameMode o) {
						return "" + o.toString().toLowerCase(Locale.ENGLISH);
					}
					
					@Override
					public String getVariableNamePattern() {
						return "[a-z]+";
					}
				}).serializer(new EnumSerializer<>(GameMode.class)));

		Classes.registerClass(new ClassInfo<>(ItemStack.class, "itemstack")
				.user("item", "material")
				.name("Item / Material")
				.description("An item, e.g. a stack of torches, a furnace, or a wooden sword of sharpness 2. " +
						"Unlike <a href='#itemtype'>item type</a> an item can only represent exactly one item (e.g. an upside-down cobblestone stair facing west), " +
						"while an item type can represent a whole range of items (e.g. any cobble stone stairs regardless of direction).",
						"You don't usually need this type except when you want to make a command that only accepts an exact item.",
						"Please note that currently 'material' is exactly the same as 'item', i.e. can have an amount & enchantments.")
				.usage("<code>[&lt;number&gt; [of]] &lt;alias&gt; [of &lt;enchantment&gt; &lt;level&gt;]</code>, Where &lt;alias&gt; must be an alias that represents exactly one item " +
						"(i.e cannot be a general alias like 'sword' or 'plant')")
				.examples("set {_item} to type of the targeted block",
						"{_item} is a torch")
				.since("1.0")
				.after("number")
				.parser(new Parser<ItemStack>() {
					@Override
					@Nullable
					public ItemStack parse(final String s, final ParseContext context) {
						ItemType t = Aliases.parseItemType(s);
						if (t == null)
							return null;
						t = t.getItem();
						if (t.numTypes() != 1) {
							Skript.error("'" + s + "' represents multiple materials");
							return null;
						}
						
						final ItemStack i = t.getRandom();
						assert i != null;
						ItemUtils.setDamage(i, 0);
						return i;
					}
					
					@Override
					public String toString(final ItemStack i, final int flags) {
						return ItemType.toString(i, flags);
					}
					
					@Override
					public String toVariableNameString(final ItemStack i) {
						final StringBuilder b = new StringBuilder("item:");
						b.append(i.getType().name());
						b.append(":" + ItemUtils.getDamage(i));
						b.append("*" + i.getAmount());
						for (final Entry<Enchantment, Integer> e : i.getEnchantments().entrySet()) {
							b.append("#" + EnchantmentIds.ids.get(e.getKey()));
							b.append(":" + e.getValue());
						}
						return "" + b.toString();
					}
					
					@Override
					public String getVariableNamePattern() {
						return "item:.+";
					}
				}).serializer(new ConfigurationSerializer<ItemStack>()));

		Classes.registerClass(new ClassInfo<>(Item.class, "itementity")
				.name(ClassInfo.NO_DOC)
				.since("2.0")
				.changer(DefaultChangers.itemChanger));

		Classes.registerClass(new ClassInfo<>(Biome.class, "biome")
				.user("biomes?")
				.name("Biome")
				.description("All possible biomes Minecraft uses to generate a world.")
				.usage(BiomeUtils.getAllNames())
				.examples("biome at the player is desert")
				.since("1.4.4")
				.after("damagecause")
				.parser(new Parser<Biome>() {
					@Override
					@Nullable
					public Biome parse(final String s, final ParseContext context) {
						return BiomeUtils.parse(s);
					}
					
					@Override
					public String toString(final Biome b, final int flags) {
						return BiomeUtils.toString(b, flags);
					}
					
					@Override
					public String toVariableNameString(final Biome b) {
						return "" + b.name();
					}
					
					@Override
					public String getVariableNamePattern() {
						return "\\S+";
					}
				})
				.serializer(new EnumSerializer<>(Biome.class)));

//		PotionEffect is not used; ItemType is used instead
		Classes.registerClass(new ClassInfo<>(PotionEffectType.class, "potioneffecttype")
				.user("potion( ?effect)?( ?type)?s?")
				.name("Potion Effect Type")
				.description("A potion effect type, e.g. 'strength' or 'swiftness'.")
				.usage(StringUtils.join(PotionEffectUtils.getNames(), ", "))
				.examples("apply swiftness 5 to the player",
						"apply potion of speed 2 to the player for 60 seconds",
						"remove invisibility from the victim")
				.since("")
				.parser(new Parser<PotionEffectType>() {
					@Override
					@Nullable
					public PotionEffectType parse(final String s, final ParseContext context) {
						return PotionEffectUtils.parseType(s);
					}
					
					@Override
					public String toString(final PotionEffectType p, final int flags) {
						return PotionEffectUtils.toString(p, flags);
					}
					
					@Override
					public String toVariableNameString(final PotionEffectType p) {
						return "" + p.getName();
					}
					
					@Override
					public String getVariableNamePattern() {
						return ".+";
					}
				})
				.serializer(new Serializer<PotionEffectType>() {
					@Override
					public Fields serialize(final PotionEffectType o) {
						final Fields f = new Fields();
						f.putObject("name", o.getName());
						return f;
					}
					
					@Override
					public boolean canBeInstantiated() {
						return false;
					}
					
					@Override
					public void deserialize(final PotionEffectType o, final Fields f) throws StreamCorruptedException {
						assert false;
					}
					
					@Override
					protected PotionEffectType deserialize(final Fields fields) throws StreamCorruptedException {
						final String name = fields.getObject("name", String.class);
						final PotionEffectType t = PotionEffectType.getByName(name);
						if (t == null)
							throw new StreamCorruptedException("Invalid PotionEffectType " + name);
						return t;
					}
					
//					return o.getName();
					@Override
					@Nullable
					public PotionEffectType deserialize(final String s) {
						return PotionEffectType.getByName(s);
					}
					
					@Override
					public boolean mustSyncDeserialization() {
						return false;
					}
				}));

		// REMIND make my own damage cause class (that e.g. stores the attacker entity, the projectile, or the attacking block)
		Classes.registerClass(new ClassInfo<>(DamageCause.class, "damagecause")
				.user("damage causes?")
				.name("Damage Cause")
				.description("The cause/type of a <a href='../events.html#damage'>damage event</a>, e.g. lava, fall, fire, drowning, explosion, poison, etc.",
						"Please note that support for this type is very rudimentary, e.g. lava, fire and burning, as well as projectile and attack are considered different types.")
				.usage(DamageCauseUtils.getAllNames())
				.examples("")
				.since("2.0")
				.defaultExpression(new ExprDamageCause())
				.after("itemtype", "itemstack", "entitydata", "entitytype")
				.parser(new Parser<DamageCause>() {
					@Override
					@Nullable
					public DamageCause parse(final String s, final ParseContext context) {
						return DamageCauseUtils.parse(s);
					}
					
					@Override
					public String toString(final DamageCause d, final int flags) {
						return DamageCauseUtils.toString(d, flags);
					}
					
					@Override
					public String toVariableNameString(final DamageCause d) {
						return "" + d.name();
					}
					
					@Override
					public String getVariableNamePattern() {
						return "[a-z0-9_-]+";
					}
				})
				.serializer(new EnumSerializer<>(DamageCause.class)));

		Classes.registerClass(new ClassInfo<>(Chunk.class, "chunk")
				.user("chunks?")
				.name("Chunk")
				.description("A chunk is a cuboid of 16×16×128 (x×z×y) blocks. Chunks are spread on a fixed rectangular grid in their world.")
				.usage("")
				.examples("")
				.since("2.0")
				.parser(new Parser<Chunk>() {
					@Override
					@Nullable
					public Chunk parse(final String s, final ParseContext context) {
						return null;
					}
					
					@Override
					public boolean canParse(final ParseContext context) {
						return false;
					}
					
					@Override
					public String toString(final Chunk c, final int flags) {
						return "chunk (" + c.getX() + "," + c.getZ() + ") of " + c.getWorld().getName();
					}
					
					@Override
					public String toVariableNameString(final Chunk c) {
						return c.getWorld().getName() + ":" + c.getX() + "," + c.getZ();
					}
					
					@Override
					public String getVariableNamePattern() {
						return ".+:-?[0-9]+,-?[0-9]+";
					}
				})
				.serializer(new Serializer<Chunk>() {
					@SuppressWarnings("null")
					@Override
					@Nullable
					public Fields serialize(final Chunk c) {
						final Fields f = new Fields();
						f.putObject("world", c.getWorld());
						f.putPrimitive("x", c.getX());
						f.putPrimitive("z", c.getZ());
						return f;
					}
					
					@Override
					public void deserialize(final Chunk o, final Fields f) throws StreamCorruptedException {
						assert false;
					}
					
					@Override
					public boolean canBeInstantiated() {
						return false;
					}
					
					@Override
					protected Chunk deserialize(final Fields fields) throws StreamCorruptedException {
						final World w = fields.getObject("world", World.class);
						final int x = fields.getPrimitive("x", int.class), z = fields.getPrimitive("z", int.class);
						Chunk c;
						if (w == null || (c = w.getChunkAt(x, z)) == null)
							throw new StreamCorruptedException();
						return c;
					}
					
//					return c.getWorld().getName() + ":" + c.getX() + "," + c.getZ();
					@Override
					@Nullable
					public Chunk deserialize(final String s) {
						final String[] split = s.split("[:,]");
						if (split.length != 3)
							return null;
						final World w = Bukkit.getWorld(split[0]);
						if (w == null)
							return null;
						try {
							final int x = Integer.parseInt(split[1]);
							final int z = Integer.parseInt(split[1]);
							return w.getChunkAt(x, z);
						} catch (final NumberFormatException e) {
							return null;
						}
					}
					
					@Override
					public boolean mustSyncDeserialization() {
						return true;
					}
				}));

		Classes.registerClass(new ClassInfo<>(Enchantment.class, "enchantment")
				.user("enchantments?")
				.name("Enchantment")
				.description("An enchantment, e.g. 'sharpness' or 'furtune'. Unlike <a href='#enchantmenttype'>enchantment type</a> this type has no level, but you usually don't need to use this type anyway.")
				.usage(StringUtils.join(EnchantmentType.getNames(), ", "))
				.examples("")
				.since("1.4.6")
				.before("enchantmenttype")
				.parser(new Parser<Enchantment>() {
					@Override
					@Nullable
					public Enchantment parse(final String s, final ParseContext context) {
						return EnchantmentType.parseEnchantment(s);
					}
					
					@Override
					public String toString(final Enchantment e, final int flags) {
						return EnchantmentType.toString(e, flags);
					}
					
					@Override
					public String toVariableNameString(final Enchantment e) {
						return "" + e.getName();
					}
					
					@Override
					public String getVariableNamePattern() {
						return ".+";
					}
				})
				.serializer(new Serializer<Enchantment>() {
					@Override
					public Fields serialize(final Enchantment e) {
						final Fields f = new Fields();
						f.putObject("name", e.getName());
						return f;
					}
					
					@Override
					public boolean canBeInstantiated() {
						return false;
					}
					
					@Override
					public void deserialize(final Enchantment o, final Fields f) throws StreamCorruptedException {
						assert false;
					}
					
					@Override
					protected Enchantment deserialize(final Fields fields) throws StreamCorruptedException {
						final String name = fields.getObject("name", String.class);
						final Enchantment e = Enchantment.getByName(name);
						if (e == null)
							throw new StreamCorruptedException("Invalid enchantment " + name);
						return e;
					}
					
//					return "" + e.getId();
					@Override
					@Nullable
					public Enchantment deserialize(final String s) {
						try {
							return EnchantmentIds.enchantments[Integer.parseInt(s)];
						} catch (final NumberFormatException e) {
							return null;
						}
					}
					
					@Override
					public boolean mustSyncDeserialization() {
						return false;
					}
				}));

		Material[] allMaterials = Material.values();
		Classes.registerClass(new ClassInfo<>(Material.class, "material")
				.name(ClassInfo.NO_DOC)
				.since("aliases-rework")
				.serializer(new Serializer<Material>() {
					@Override
					public Fields serialize(Material o) throws NotSerializableException {
						Fields f = new Fields();
						f.putObject("i", o.ordinal());
						return f;
					}

					@Override
					public void deserialize(Material o, Fields f) throws StreamCorruptedException, NotSerializableException {
						assert false;
					}
					
					@Override
					public Material deserialize(Fields f) throws StreamCorruptedException {
						Material mat = allMaterials[(int) f.getPrimitive("i")];
						assert mat != null; // Hope server owner didn't mod too much...
						return mat;
					}

					@Override
					public boolean mustSyncDeserialization() {
						return false;
					}

					@Override
					protected boolean canBeInstantiated() {
						return false; // It is an enum, come on
					}
				}));

		Classes.registerClass(new ClassInfo<>(Metadatable.class, "metadataholder")
				.user("metadata holders?")
				.name("Metadata Holder")
				.description("Something that can hold metadata (e.g. an entity or block)")
				.examples("set metadata value \"super cool\" of player to true")
				.since("2.2-dev36"));

		EnumUtils<TeleportCause> teleportCauses = new EnumUtils<>(TeleportCause.class, "teleport causes");
		Classes.registerClass(new ClassInfo<>(TeleportCause.class, "teleportcause")
				.user("teleport (cause|reason|type)s?")
				.name("Teleport Cause")
				.description("The teleport cause in a <a href='events.html#teleport'>teleport</a> event.")
				.examples(teleportCauses.getAllNames())
				.since("2.2-dev35")
				.parser(new Parser<TeleportCause>() {
					@Override
					public String toString(TeleportCause teleportCause, int flags) {
						return teleportCauses.toString(teleportCause, flags);
					}

					@Override
					public boolean canParse(ParseContext context) {
						return false;
					}

					@SuppressWarnings("null")
					@Override
					public String toVariableNameString(TeleportCause teleportCause) {
						return teleportCause.name();
					}

					@Override
					public String getVariableNamePattern() {
						return "\\S+";
					}
				})
				.serializer(new EnumSerializer<>(TeleportCause.class)));

		EnumUtils<SpawnReason> spawnReasons = new EnumUtils<>(SpawnReason.class, "spawn reasons");
		Classes.registerClass(new ClassInfo<>(SpawnReason.class, "spawnreason")
				.user("spawn(ing)? reasons?")
				.name("Spawn Reason")
				.description("The spawn reason in a <a href='events.html#spawn'>spawn</a> event.")
				.examples(spawnReasons.getAllNames())
				.since("2.3")
				.parser(new Parser<SpawnReason>() {
					@Override
					public String toString(SpawnReason spawnReason, int flags) {
						return spawnReasons.toString(spawnReason, flags);
					}

					@Override
					public boolean canParse(ParseContext context) {
						return false;
					}

					@SuppressWarnings("null")
					@Override
					public String toVariableNameString(SpawnReason spawnReason) {
						return spawnReason.name();
					}

					@Override
					public String getVariableNamePattern() {
						return "\\S+";
					}
				})
				.serializer(new EnumSerializer<>(SpawnReason.class)));

		if (Skript.classExists("com.destroystokyo.paper.event.server.PaperServerListPingEvent")) {
			Classes.registerClass(new ClassInfo<>(CachedServerIcon.class, "cachedservericon")
					.user("server ?icons?")
					.name("Server Icon")
					.description("A server icon that was loaded using the <a href='effects.html#EffLoadServerIcon'>load server icon</a> effect.")
					.examples("")
					.since("2.3")
					.parser(new Parser<CachedServerIcon>() {
						@Override
						@Nullable
						public CachedServerIcon parse(final String s, final ParseContext context) {
							return null;
						}

						@Override
						public boolean canParse(final ParseContext context) {
							return false;
						}

						@Override
						public String toString(final CachedServerIcon o, int flags) {
							return "server icon";
						}

						@Override
						public String toVariableNameString(final CachedServerIcon o) {
							return "server icon";
						}

						@Override
						public String getVariableNamePattern() {
							return "server icon";
						}
					}));

		}
		
		EnumUtils<FireworkEffect.Type> fireworktypes = new EnumUtils<>(FireworkEffect.Type.class, "firework types");
		Classes.registerClass(new ClassInfo<>(FireworkEffect.Type.class, "fireworktype")
				.user("fireworktypes?")
				.name("Firework Type")
				.description("The type of a <a href='#fireworkeffect'>fireworkeffect</a>.")
				.defaultExpression(new EventValueExpression<>(FireworkEffect.Type.class))
				.examples(fireworktypes.getAllNames())
				.since("INSERT VERSION")
				.parser(new Parser<FireworkEffect.Type>() {
					@Override
					@Nullable
					public FireworkEffect.Type parse(String input, ParseContext context) {
						return fireworktypes.parse(input);
					}
					
					@Override
					public String toString(FireworkEffect.Type type, int flags) {
						return fireworktypes.toString(type, flags);
					}
					
					@SuppressWarnings("null")
					@Override
					public String toVariableNameString(FireworkEffect.Type type) {
						return type.name();
					}
					
					@Override
					public String getVariableNamePattern() {
						return "\\S+";
					}
				})
				.serializer(new EnumSerializer<>(FireworkEffect.Type.class)));
		
		Classes.registerClass(new ClassInfo<>(FireworkEffect.class, "fireworkeffect")
				.user("fireworkeffects?")
				.name("Firework Effect")
				.description("A configuration of effects that defines the firework when exploded.")
				.defaultExpression(new EventValueExpression<>(FireworkEffect.class))
				.since("INSERT VERSION")
				.parser(new Parser<FireworkEffect>() {
					@Override
					@Nullable
					public FireworkEffect parse(String input, ParseContext context) {
						return null;
					}

					@Override
					public boolean canParse(ParseContext context) {
						return false;
					}

<<<<<<< HEAD
		EnumUtils<Difficulty> difficulties = new EnumUtils<>(Difficulty.class, "difficulties");
		Classes.registerClass(new ClassInfo<>(Difficulty.class, "difficulty")
				.user("difficult(y|ies)")
				.name("Difficulty")
				.description("The difficulty of a <a href='#world'>world</a>.")
				.examples(difficulties.getAllNames())
				.since("2.3")
				.parser(new Parser<Difficulty>() {
					
					@Override
					@Nullable
					public Difficulty parse(final String input, final ParseContext context) {
						return difficulties.parse(input);
					}
					
					@Override
					public String toString(Difficulty difficulty, int flags) {
						return difficulties.toString(difficulty, flags);
					}

					@SuppressWarnings("null")
					@Override
					public String toVariableNameString(Difficulty difficulty) {
						return difficulty.name();
=======
					@Override
					public String toString(FireworkEffect effect, int flags) {
						return "Firework effect " + effect.toString();
					}

					@Override
					public String toVariableNameString(FireworkEffect effect) {
						return "Firework effect " + effect.toString();
>>>>>>> 57666fa2
					}

					@Override
					public String getVariableNamePattern() {
						return "\\S+";
					}
<<<<<<< HEAD
				})
				.serializer(new EnumSerializer<>(Difficulty.class)));

=======
				}));
>>>>>>> 57666fa2
	}

}<|MERGE_RESOLUTION|>--- conflicted
+++ resolved
@@ -30,11 +30,8 @@
 
 import org.bukkit.Bukkit;
 import org.bukkit.Chunk;
-<<<<<<< HEAD
 import org.bukkit.Difficulty;
-=======
 import org.bukkit.FireworkEffect;
->>>>>>> 57666fa2
 import org.bukkit.GameMode;
 import org.bukkit.Location;
 import org.bukkit.Material;
@@ -1490,8 +1487,23 @@
 					public boolean canParse(ParseContext context) {
 						return false;
 					}
-
-<<<<<<< HEAD
+					
+					@Override
+					public String toString(FireworkEffect effect, int flags) {
+						return "Firework effect " + effect.toString();
+					}
+
+					@Override
+					public String toVariableNameString(FireworkEffect effect) {
+						return "firework effect " + effect.toString();
+					}
+					
+					@Override
+					public String getVariableNamePattern() {
+						return "\\S+";
+					}
+				}));
+
 		EnumUtils<Difficulty> difficulties = new EnumUtils<>(Difficulty.class, "difficulties");
 		Classes.registerClass(new ClassInfo<>(Difficulty.class, "difficulty")
 				.user("difficult(y|ies)")
@@ -1516,29 +1528,14 @@
 					@Override
 					public String toVariableNameString(Difficulty difficulty) {
 						return difficulty.name();
-=======
-					@Override
-					public String toString(FireworkEffect effect, int flags) {
-						return "Firework effect " + effect.toString();
-					}
-
-					@Override
-					public String toVariableNameString(FireworkEffect effect) {
-						return "Firework effect " + effect.toString();
->>>>>>> 57666fa2
 					}
 
 					@Override
 					public String getVariableNamePattern() {
 						return "\\S+";
 					}
-<<<<<<< HEAD
 				})
 				.serializer(new EnumSerializer<>(Difficulty.class)));
-
-=======
-				}));
->>>>>>> 57666fa2
 	}
 
 }