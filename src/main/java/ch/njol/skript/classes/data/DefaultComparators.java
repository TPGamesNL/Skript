/*
 *   This file is part of Skript.
 *
 *  Skript is free software: you can redistribute it and/or modify
 *  it under the terms of the GNU General Public License as published by
 *  the Free Software Foundation, either version 3 of the License, or
 *  (at your option) any later version.
 *
 *  Skript is distributed in the hope that it will be useful,
 *  but WITHOUT ANY WARRANTY; without even the implied warranty of
 *  MERCHANTABILITY or FITNESS FOR A PARTICULAR PURPOSE.  See the
 *  GNU General Public License for more details.
 *
 *  You should have received a copy of the GNU General Public License
 *  along with Skript.  If not, see <http://www.gnu.org/licenses/>.
 * 
 * 
 * Copyright 2011-2014 Peter Güttinger
 * 
 */

package ch.njol.skript.classes.data;

import java.util.LinkedHashMap;
import java.util.Map.Entry;

import org.bukkit.Material;
import org.bukkit.OfflinePlayer;
import org.bukkit.World;
import org.bukkit.block.Block;
import org.bukkit.command.CommandSender;
import org.bukkit.entity.Arrow;
import org.bukkit.entity.Boat;
import org.bukkit.entity.Chicken;
import org.bukkit.entity.Egg;
import org.bukkit.entity.EnderPearl;
import org.bukkit.entity.Entity;
import org.bukkit.entity.FallingBlock;
import org.bukkit.entity.Firework;
import org.bukkit.entity.Item;
import org.bukkit.entity.ItemFrame;
import org.bukkit.entity.Minecart;
import org.bukkit.entity.Painting;
import org.bukkit.entity.PoweredMinecart;
import org.bukkit.entity.Projectile;
import org.bukkit.entity.Slime;
import org.bukkit.entity.Snowball;
import org.bukkit.entity.StorageMinecart;
import org.bukkit.entity.TNTPrimed;
import org.bukkit.entity.ThrownExpBottle;
import org.bukkit.entity.ThrownPotion;
import org.bukkit.entity.Wither;
import org.bukkit.entity.WitherSkull;
import org.bukkit.entity.minecart.ExplosiveMinecart;
import org.bukkit.entity.minecart.HopperMinecart;
import org.bukkit.entity.minecart.RideableMinecart;
import org.bukkit.event.entity.EntityDamageEvent.DamageCause;
import org.bukkit.inventory.ItemStack;

import ch.njol.skript.Skript;
import ch.njol.skript.SkriptConfig;
import ch.njol.skript.aliases.ItemType;
import ch.njol.skript.classes.ClassInfo;
import ch.njol.skript.classes.Comparator;
import ch.njol.skript.entity.EntityData;
import ch.njol.skript.registrations.Comparators;
import ch.njol.skript.util.Date;
import ch.njol.skript.util.PotionEffectUtils;
import ch.njol.skript.util.Slot;
import ch.njol.skript.util.StructureType;
import ch.njol.skript.util.Time;
import ch.njol.skript.util.Timeperiod;
import ch.njol.skript.util.Timespan;
import ch.njol.util.StringUtils;
import ch.njol.util.coll.CollectionUtils;

/**
 * @author Peter Güttinger
 */
@SuppressWarnings({"rawtypes", "deprecation"})
public class DefaultComparators {
	
	public DefaultComparators() {}
	
	static {
		
		// Number - Number
		Comparators.registerComparator(Number.class, Number.class, new Comparator<Number, Number>() {
			@Override
			public Relation compare(final Number n1, final Number n2) {
				if (n1 instanceof Long && n2 instanceof Long)
					return Relation.get(n1.longValue() - n2.longValue());
				final double diff = n1.doubleValue() - n2.doubleValue();
				if (Math.abs(diff) < Skript.EPSILON)
					return Relation.EQUAL;
				return Relation.get(diff);
			}
			
			@Override
			public boolean supportsOrdering() {
				return true;
			}
		});
		
		// Slot - Slot
		Comparators.registerComparator(Slot.class, Slot.class, new Comparator<Slot, Slot>() {

			@Override
			public Relation compare(Slot o1, Slot o2) {
				//Skript.info("Comparing " + o1.getClass() + " and " + o2.getClass());
				if (o1.isSameSlot(o2))
					return Relation.EQUAL;
				return Relation.NOT_EQUAL;
			}

			@Override
			public boolean supportsOrdering() {
				return false;
			}
			
		});
		
		// ItemStack - ItemType
		Comparators.registerComparator(ItemStack.class, ItemType.class, new Comparator<ItemStack, ItemType>() {
			@Override
			public Relation compare(final ItemStack is, final ItemType it) {
				return Relation.get(it.isOfType(is));
			}
			
			@Override
			public boolean supportsOrdering() {
				return false;
			}
		});
		
		// Block - ItemType
		Comparators.registerComparator(Block.class, ItemType.class, new Comparator<Block, ItemType>() {
			@Override
			public Relation compare(final Block b, final ItemType it) {
				return Relation.get(it.isOfType(b));
			}
			
			@Override
			public boolean supportsOrdering() {
				return false;
			}
		});
		
		// ItemType - ItemType
		Comparators.registerComparator(ItemType.class, ItemType.class, new Comparator<ItemType, ItemType>() {
			@Override
			public Relation compare(final ItemType i1, final ItemType i2) {
				return Relation.get(i2.isSupertypeOf(i1));
			}
			
			@Override
			public boolean supportsOrdering() {
				return false;
			}
		});
		
		// Block - Block
		Comparators.registerComparator(Block.class, Block.class, new Comparator<Block, Block>() {
			@Override
			public Relation compare(final Block b1, final Block b2) {
				return Relation.get(b1.equals(b2));
			}
			
			@Override
			public boolean supportsOrdering() {
				return false;
			}
		});
		
		// Entity - EntityData
		Comparators.registerComparator(Entity.class, EntityData.class, new Comparator<Entity, EntityData>() {
			@Override
			public Relation compare(final Entity e, final EntityData t) {
				return Relation.get(t.isInstance(e));
			}
			
			@Override
			public boolean supportsOrdering() {
				return false;
			}
		});
		// EntityData - EntityData
		Comparators.registerComparator(EntityData.class, EntityData.class, new Comparator<EntityData, EntityData>() {
			@Override
			public Relation compare(final EntityData t1, final EntityData t2) {
				return Relation.get(t2.isSupertypeOf(t1));
			}
			
			@Override
			public boolean supportsOrdering() {
				return false;
			}
		});
	}
	
	// EntityData - ItemType
	final static LinkedHashMap<Class<? extends Entity>, Material> entityMaterials = new LinkedHashMap<Class<? extends Entity>, Material>();
	static {
		// to fix comparisons of eggs, arrows, etc. (e.g. 'projectile is an arrow')
		// TODO !Update with every version [entities]
		entityMaterials.put(Boat.class, Material.BOAT);
		entityMaterials.put(Painting.class, Material.PAINTING);
		entityMaterials.put(Arrow.class, Material.ARROW);
		entityMaterials.put(Egg.class, Material.EGG);
		entityMaterials.put(Chicken.class, Material.RAW_CHICKEN);
		entityMaterials.put(EnderPearl.class, Material.ENDER_PEARL);
		entityMaterials.put(Snowball.class, Material.SNOW_BALL);
		entityMaterials.put(ThrownExpBottle.class, Material.EXP_BOTTLE);
//		entityMaterials.put(Fish.class, Material.RAW_FISH); // TODO 1.7
		entityMaterials.put(TNTPrimed.class, Material.TNT);
		entityMaterials.put(Slime.class, Material.SLIME_BALL);
		if (Skript.classExists("org.bukkit.entity.ItemFrame"))
			entityMaterials.put(ItemFrame.class, Material.ITEM_FRAME);
		if (Skript.classExists("org.bukkit.entity.Firework"))
			entityMaterials.put(Firework.class, Material.FIREWORK);
		if (Skript.classExists("org.bukkit.entity.minecart.StorageMinecart")) {
			entityMaterials.put(org.bukkit.entity.minecart.StorageMinecart.class, Material.STORAGE_MINECART);
			entityMaterials.put(org.bukkit.entity.minecart.PoweredMinecart.class, Material.POWERED_MINECART);
			entityMaterials.put(RideableMinecart.class, Material.MINECART);
			entityMaterials.put(HopperMinecart.class, Material.HOPPER_MINECART);
			entityMaterials.put(ExplosiveMinecart.class, Material.EXPLOSIVE_MINECART);
			entityMaterials.put(Minecart.class, Material.MINECART);
		} else {
			entityMaterials.put(StorageMinecart.class, Material.STORAGE_MINECART);
			entityMaterials.put(PoweredMinecart.class, Material.POWERED_MINECART);
			entityMaterials.put(Minecart.class, Material.MINECART);
		}
	}
	public final static Comparator<EntityData, ItemType> entityItemComparator = new Comparator<EntityData, ItemType>() {
		@Override
		public Relation compare(final EntityData e, final ItemType i) {
			if (e instanceof Item)
				return Relation.get(i.isOfType(((Item) e).getItemStack()));
			if (e instanceof ThrownPotion)
				return Relation.get(i.isOfType(Material.POTION.getId(), PotionEffectUtils.guessData((ThrownPotion) e)));
			if (Skript.classExists("org.bukkit.entity.WitherSkull") && e instanceof WitherSkull)
				return Relation.get(i.isOfType(Material.SKULL_ITEM.getId(), (short) 1));
			if (entityMaterials.containsKey(e.getType()))
				return Relation.get(i.isOfType(entityMaterials.get(e.getType()).getId(), (short) 0));
			for (final Entry<Class<? extends Entity>, Material> m : entityMaterials.entrySet()) {
				if (m.getKey().isAssignableFrom(e.getType()))
					return Relation.get(i.isOfType(m.getValue().getId(), (short) 0));
			}
			return Relation.NOT_EQUAL;
		}
		
		@Override
		public boolean supportsOrdering() {
			return false;
		}
	};
	static {
		Comparators.registerComparator(EntityData.class, ItemType.class, entityItemComparator);
	}
	
	static {
		// CommandSender - CommandSender
		Comparators.registerComparator(CommandSender.class, CommandSender.class, new Comparator<CommandSender, CommandSender>() {
			@Override
			public Relation compare(final CommandSender s1, final CommandSender s2) {
				return Relation.get(s1.equals(s2));
			}
			
			@Override
			public boolean supportsOrdering() {
				return false;
			}
		});
		
		// OfflinePlayer - OfflinePlayer
		Comparators.registerComparator(OfflinePlayer.class, OfflinePlayer.class, new Comparator<OfflinePlayer, OfflinePlayer>() {
			@Override
			public Relation compare(final OfflinePlayer p1, final OfflinePlayer p2) {
				return Relation.get(p1.getName().equals(p2.getName()));
			}
			
			@Override
			public boolean supportsOrdering() {
				return false;
			}
		});
		
		// OfflinePlayer - String
		Comparators.registerComparator(OfflinePlayer.class, String.class, new Comparator<OfflinePlayer, String>() {
			@Override
			public Relation compare(final OfflinePlayer p, final String name) {
				return Relation.get(p.getName().equalsIgnoreCase(name));
			}
			
			@Override
			public boolean supportsOrdering() {
				return false;
			}
		});
		
		// World - String
		Comparators.registerComparator(World.class, String.class, new Comparator<World, String>() {
			@Override
			public Relation compare(final World w, final String name) {
				return Relation.get(w.getName().equalsIgnoreCase(name));
			}
			
			@Override
			public boolean supportsOrdering() {
				return false;
			}
		});
		
		// String - String
		Comparators.registerComparator(String.class, String.class, new Comparator<String, String>() {
			@Override
			public Relation compare(final String s1, final String s2) {
				return Relation.get(StringUtils.equals(s1, s2, SkriptConfig.caseSensitive.value()));
			}
			
			@Override
			public boolean supportsOrdering() {
				return false;
			}
		});
		
		// Date - Date
		Comparators.registerComparator(Date.class, Date.class, new Comparator<Date, Date>() {
			@Override
			public Relation compare(final Date d1, final Date d2) {
				return Relation.get(d1.compareTo(d2));
			}
			
			@Override
			public boolean supportsOrdering() {
				return true;
			}
		});
		
		// Time - Time
		Comparators.registerComparator(Time.class, Time.class, new Comparator<Time, Time>() {
			@Override
			public Relation compare(final Time t1, final Time t2) {
				return Relation.get(t1.getTime() - t2.getTime());
			}
			
			@Override
			public boolean supportsOrdering() {
				return true;
			}
		});
		
		// Timespan - Timespan
		Comparators.registerComparator(Timespan.class, Timespan.class, new Comparator<Timespan, Timespan>() {
			@Override
			public Relation compare(final Timespan t1, final Timespan t2) {
				return Relation.get(t1.getMilliSeconds() - t2.getMilliSeconds());
			}
			
			@Override
			public boolean supportsOrdering() {
				return true;
			}
		});
		
		// Time - Timeperiod
		Comparators.registerComparator(Time.class, Timeperiod.class, new Comparator<Time, Timeperiod>() {
			@Override
			public Relation compare(final Time t, final Timeperiod p) {
				return Relation.get(p.contains(t));
			}
			
			@Override
			public boolean supportsOrdering() {
				return false;
			}
		});
		
		// StructureType - StructureType
		Comparators.registerComparator(StructureType.class, StructureType.class, new Comparator<StructureType, StructureType>() {
			@Override
			public Relation compare(final StructureType s1, final StructureType s2) {
				return Relation.get(CollectionUtils.containsAll(s2.getTypes(), s2.getTypes()));
			}
			
			@Override
			public boolean supportsOrdering() {
				return false;
			}
		});
		
		// Object - ClassInfo
		Comparators.registerComparator(Object.class, ClassInfo.class, new Comparator<Object, ClassInfo>() {
			@Override
			public Relation compare(final Object o, final ClassInfo c) {
				return Relation.get(c.getC().isInstance(o) || o instanceof ClassInfo && c.getC().isAssignableFrom(((ClassInfo<?>) o).getC()));
			}
			
			@Override
			public boolean supportsOrdering() {
				return false;
			}
		});
		
		// DamageCause - ItemType
		Comparators.registerComparator(DamageCause.class, ItemType.class, new Comparator<DamageCause, ItemType>() {
			@Override
			public Relation compare(final DamageCause dc, final ItemType t) {
				switch (dc) {
					case FIRE:
						return Relation.get(t.isOfType(Material.FIRE.getId(), (short) -1));
					case LAVA:
						return Relation.get(t.isOfType(Material.LAVA.getId(), (short) -1) && t.isOfType(Material.STATIONARY_LAVA.getId(), (short) -1));
					case MAGIC:
						return Relation.get(t.isOfType(Material.POTION.getId(), (short) -1));
						//$CASES-OMITTED$
					default:
						return Relation.NOT_EQUAL;
				}
			}
			
			@Override
			public boolean supportsOrdering() {
				return false;
			}
		});
		// DamageCause - EntityData
		Comparators.registerComparator(DamageCause.class, EntityData.class, new Comparator<DamageCause, EntityData>() {
			@Override
			public Relation compare(final DamageCause dc, final EntityData e) {
				switch (dc) {
					case ENTITY_ATTACK:
						return Relation.get(e.isSupertypeOf(EntityData.fromClass(Entity.class)));
					case PROJECTILE:
						return Relation.get(e.isSupertypeOf(EntityData.fromClass(Projectile.class)));
					case WITHER:
						return Relation.get(e.isSupertypeOf(EntityData.fromClass(Wither.class)));
					case FALLING_BLOCK:
						return Relation.get(e.isSupertypeOf(EntityData.fromClass(FallingBlock.class)));
						//$CASES-OMITTED$
					default:
						return Relation.NOT_EQUAL;
				}
			}
			
			@Override
			public boolean supportsOrdering() {
				return false;
			}
		});
<<<<<<< HEAD
		// Slot - Slot
		Comparators.registerComparator(Slot.class, Slot.class, new Comparator<Slot, Slot>() {

			@Override
			public Relation compare(Slot o1, Slot o2) {
				if (o1.isSameSlot(o2))
					return Relation.EQUAL;
				return Relation.NOT_EQUAL;
			}

			@Override
			public boolean supportsOrdering() {
				return false;
			}
			
		});
=======
>>>>>>> 849bd6a9
	}
	
}<|MERGE_RESOLUTION|>--- conflicted
+++ resolved
@@ -448,25 +448,6 @@
 				return false;
 			}
 		});
-<<<<<<< HEAD
-		// Slot - Slot
-		Comparators.registerComparator(Slot.class, Slot.class, new Comparator<Slot, Slot>() {
-
-			@Override
-			public Relation compare(Slot o1, Slot o2) {
-				if (o1.isSameSlot(o2))
-					return Relation.EQUAL;
-				return Relation.NOT_EQUAL;
-			}
-
-			@Override
-			public boolean supportsOrdering() {
-				return false;
-			}
-			
-		});
-=======
->>>>>>> 849bd6a9
 	}
 	
 }