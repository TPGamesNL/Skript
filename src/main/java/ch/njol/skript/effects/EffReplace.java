--- conflicted
+++ resolved
@@ -158,19 +158,12 @@
 
 		builder.append("replace");
 		if (replaceFirst)
-<<<<<<< HEAD
-			builder.append("the first");
+			builder.append("first");
 		builder.append(needles, "in", haystack, "with", replacement);
 		if (caseSensitive)
 			builder.append("with case sensitivity");
 
 		return builder.toString();
-=======
-			return "replace first " + needles.toString(event, debug) + " in " + haystack.toString(event, debug) +
-					" with " + replacement.toString(event, debug) + "(case sensitive: " + caseSensitive + ")";
-		return "replace " + needles.toString(event, debug) + " in " + haystack.toString(event, debug) +
-				" with " + replacement.toString(event, debug) + "(case sensitive: " + caseSensitive + ")";
->>>>>>> 7b5a8a62
 	}
 
 }