/*
 *   This file is part of Skript.
 *
 *  Skript is free software: you can redistribute it and/or modify
 *  it under the terms of the GNU General Public License as published by
 *  the Free Software Foundation, either version 3 of the License, or
 *  (at your option) any later version.
 *
 *  Skript is distributed in the hope that it will be useful,
 *  but WITHOUT ANY WARRANTY; without even the implied warranty of
 *  MERCHANTABILITY or FITNESS FOR A PARTICULAR PURPOSE.  See the
 *  GNU General Public License for more details.
 *
 *  You should have received a copy of the GNU General Public License
 *  along with Skript.  If not, see <http://www.gnu.org/licenses/>.
 * 
 * 
 * Copyright 2011, 2012 Peter Güttinger
 * 
 */

package ch.njol.skript.util;

import org.bukkit.Material;
import org.bukkit.entity.Player;
import org.bukkit.inventory.Inventory;
import org.bukkit.inventory.ItemStack;
import org.bukkit.inventory.PlayerInventory;
import org.eclipse.jdt.annotation.Nullable;

import ch.njol.skript.Skript;
import ch.njol.skript.bukkitutil.PlayerUtils;
import ch.njol.skript.registrations.Classes;

/**
 * @author Peter Güttinger
 */
public class InventorySlot extends Slot {
	
	private final Inventory invi;
	private final int index;
	
	public InventorySlot(final Inventory invi, final int index) {
		this.invi = invi;
		this.index = index;
	}
	
	public Inventory getInventory() {
		return invi;
	}
	
	public int getIndex() {
		return index;
	}
	
	@Override
	@Nullable
	public ItemStack getItem() {
		return invi.getItem(index) == null ? new ItemStack(Material.AIR, 1) : invi.getItem(index).clone();
	}
	
	@Override
	public void setItem(final @Nullable ItemStack item) {
		invi.setItem(index, item != null && item.getType() != Material.AIR ? item : null);
		if (invi instanceof PlayerInventory)
			PlayerUtils.updateInventory((Player) invi.getHolder());
	}
	
	@Override
	public String toString_i() {
		if (invi.getHolder() != null)
			return "slot " + index + " of inventory of " + Classes.toString(invi.getHolder());
		return "slot " + index + " of " + Classes.toString(invi);
	}

	@Override
	public boolean isSameSlot(Slot o) {
		if (o instanceof EquipmentSlot)
<<<<<<< HEAD
			return o.isSameSlot(this);
=======
			return o.isSameSlot(this); // Reverse call to avoid code copy-paste
>>>>>>> 849bd6a9
		return this.index == ((InventorySlot) o).getIndex();
	}
	
}
<|MERGE_RESOLUTION|>--- conflicted
+++ resolved
@@ -1,87 +1,83 @@
-/*
- *   This file is part of Skript.
- *
- *  Skript is free software: you can redistribute it and/or modify
- *  it under the terms of the GNU General Public License as published by
- *  the Free Software Foundation, either version 3 of the License, or
- *  (at your option) any later version.
- *
- *  Skript is distributed in the hope that it will be useful,
- *  but WITHOUT ANY WARRANTY; without even the implied warranty of
- *  MERCHANTABILITY or FITNESS FOR A PARTICULAR PURPOSE.  See the
- *  GNU General Public License for more details.
- *
- *  You should have received a copy of the GNU General Public License
- *  along with Skript.  If not, see <http://www.gnu.org/licenses/>.
- * 
- * 
- * Copyright 2011, 2012 Peter Güttinger
- * 
- */
-
-package ch.njol.skript.util;
-
-import org.bukkit.Material;
-import org.bukkit.entity.Player;
-import org.bukkit.inventory.Inventory;
-import org.bukkit.inventory.ItemStack;
-import org.bukkit.inventory.PlayerInventory;
-import org.eclipse.jdt.annotation.Nullable;
-
-import ch.njol.skript.Skript;
-import ch.njol.skript.bukkitutil.PlayerUtils;
-import ch.njol.skript.registrations.Classes;
-
-/**
- * @author Peter Güttinger
- */
-public class InventorySlot extends Slot {
-	
-	private final Inventory invi;
-	private final int index;
-	
-	public InventorySlot(final Inventory invi, final int index) {
-		this.invi = invi;
-		this.index = index;
-	}
-	
-	public Inventory getInventory() {
-		return invi;
-	}
-	
-	public int getIndex() {
-		return index;
-	}
-	
-	@Override
-	@Nullable
-	public ItemStack getItem() {
-		return invi.getItem(index) == null ? new ItemStack(Material.AIR, 1) : invi.getItem(index).clone();
-	}
-	
-	@Override
-	public void setItem(final @Nullable ItemStack item) {
-		invi.setItem(index, item != null && item.getType() != Material.AIR ? item : null);
-		if (invi instanceof PlayerInventory)
-			PlayerUtils.updateInventory((Player) invi.getHolder());
-	}
-	
-	@Override
-	public String toString_i() {
-		if (invi.getHolder() != null)
-			return "slot " + index + " of inventory of " + Classes.toString(invi.getHolder());
-		return "slot " + index + " of " + Classes.toString(invi);
-	}
-
-	@Override
-	public boolean isSameSlot(Slot o) {
-		if (o instanceof EquipmentSlot)
-<<<<<<< HEAD
-			return o.isSameSlot(this);
-=======
-			return o.isSameSlot(this); // Reverse call to avoid code copy-paste
->>>>>>> 849bd6a9
-		return this.index == ((InventorySlot) o).getIndex();
-	}
-	
-}
+/*
+ *   This file is part of Skript.
+ *
+ *  Skript is free software: you can redistribute it and/or modify
+ *  it under the terms of the GNU General Public License as published by
+ *  the Free Software Foundation, either version 3 of the License, or
+ *  (at your option) any later version.
+ *
+ *  Skript is distributed in the hope that it will be useful,
+ *  but WITHOUT ANY WARRANTY; without even the implied warranty of
+ *  MERCHANTABILITY or FITNESS FOR A PARTICULAR PURPOSE.  See the
+ *  GNU General Public License for more details.
+ *
+ *  You should have received a copy of the GNU General Public License
+ *  along with Skript.  If not, see <http://www.gnu.org/licenses/>.
+ * 
+ * 
+ * Copyright 2011, 2012 Peter Güttinger
+ * 
+ */
+
+package ch.njol.skript.util;
+
+import org.bukkit.Material;
+import org.bukkit.entity.Player;
+import org.bukkit.inventory.Inventory;
+import org.bukkit.inventory.ItemStack;
+import org.bukkit.inventory.PlayerInventory;
+import org.eclipse.jdt.annotation.Nullable;
+
+import ch.njol.skript.Skript;
+import ch.njol.skript.bukkitutil.PlayerUtils;
+import ch.njol.skript.registrations.Classes;
+
+/**
+ * @author Peter Güttinger
+ */
+public class InventorySlot extends Slot {
+	
+	private final Inventory invi;
+	private final int index;
+	
+	public InventorySlot(final Inventory invi, final int index) {
+		this.invi = invi;
+		this.index = index;
+	}
+	
+	public Inventory getInventory() {
+		return invi;
+	}
+	
+	public int getIndex() {
+		return index;
+	}
+	
+	@Override
+	@Nullable
+	public ItemStack getItem() {
+		return invi.getItem(index) == null ? new ItemStack(Material.AIR, 1) : invi.getItem(index).clone();
+	}
+	
+	@Override
+	public void setItem(final @Nullable ItemStack item) {
+		invi.setItem(index, item != null && item.getType() != Material.AIR ? item : null);
+		if (invi instanceof PlayerInventory)
+			PlayerUtils.updateInventory((Player) invi.getHolder());
+	}
+	
+	@Override
+	public String toString_i() {
+		if (invi.getHolder() != null)
+			return "slot " + index + " of inventory of " + Classes.toString(invi.getHolder());
+		return "slot " + index + " of " + Classes.toString(invi);
+	}
+
+	@Override
+	public boolean isSameSlot(Slot o) {
+		if (o instanceof EquipmentSlot)
+			return o.isSameSlot(this); // Reverse call to avoid code copy-paste
+		return this.index == ((InventorySlot) o).getIndex();
+	}
+	
+}