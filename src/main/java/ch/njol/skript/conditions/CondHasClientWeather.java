/**
 *   This file is part of Skript.
 *
 *  Skript is free software: you can redistribute it and/or modify
 *  it under the terms of the GNU General Public License as published by
 *  the Free Software Foundation, either version 3 of the License, or
 *  (at your option) any later version.
 *
 *  Skript is distributed in the hope that it will be useful,
 *  but WITHOUT ANY WARRANTY; without even the implied warranty of
 *  MERCHANTABILITY or FITNESS FOR A PARTICULAR PURPOSE.  See the
 *  GNU General Public License for more details.
 *
 *  You should have received a copy of the GNU General Public License
 *  along with Skript.  If not, see <http://www.gnu.org/licenses/>.
 *
 *
 * Copyright 2011-2017 Peter Güttinger and contributors
 */
package ch.njol.skript.conditions;

import org.bukkit.entity.Player;

import ch.njol.skript.conditions.base.PropertyCondition;
import ch.njol.skript.doc.Description;
import ch.njol.skript.doc.Examples;
import ch.njol.skript.doc.Name;
import ch.njol.skript.doc.Since;

@Name("Has Client Weather")
@Description("Checks whether the given players have a custom client weather")
@Examples({"if the player has custom weather:",
		"\tmessage \"Your custom weather is %player's weather%\""})
<<<<<<< HEAD
@Since("INSERT VERSION")
public class CondHasClientWeather extends PropertyCondition<Player> {
=======
@Since("2.3")
public class CondHasClientWeather extends Condition {
>>>>>>> 1edea9d1

	static {
		register(CondHasClientWeather.class, PropertyType.HAVE, "[a] (client|custom) weather [set]", "players");
	}
	
	@Override
	public boolean check(Player player) {
		return player.getPlayerWeather() != null;
	}
	
	@Override
	protected PropertyType getPropertyType() {
		return PropertyType.HAVE;
	}
	
	@Override
	protected String getPropertyName() {
		return "custom weather set";
	}
	
}<|MERGE_RESOLUTION|>--- conflicted
+++ resolved
@@ -31,14 +31,9 @@
 @Description("Checks whether the given players have a custom client weather")
 @Examples({"if the player has custom weather:",
 		"\tmessage \"Your custom weather is %player's weather%\""})
-<<<<<<< HEAD
-@Since("INSERT VERSION")
+@Since("2.3")
 public class CondHasClientWeather extends PropertyCondition<Player> {
-=======
-@Since("2.3")
-public class CondHasClientWeather extends Condition {
->>>>>>> 1edea9d1
-
+	
 	static {
 		register(CondHasClientWeather.class, PropertyType.HAVE, "[a] (client|custom) weather [set]", "players");
 	}
