# Default English language file

# Which version of Skript this language file was written for
version: @version@

# What null (nothing) should show up as in a string/text
none: <none>

# -- Skript --
skript:
	copyright: ~ created by & © Peter Güttinger aka Njol ~
	prefix: <gray>[<gold>Skript<gray>] # not used
	quotes error: Invalid use of quotes ("). If you want to use quotes in "quoted text", double them: "".
	brackets error: Invalid amount or placement of brackets. Please make sure that each opening bracket has a corresponding closing bracket.
	invalid reload: Skript may only be reloaded by either Bukkit's '/reload' or Skript's '/skript reload' command.
	no scripts: No scripts were found, maybe you should write some ;)
	no errors: All scripts loaded without errors.
	scripts loaded: Loaded %s script¦¦s¦ with a total of %s trigger¦¦s¦ and %s command¦¦s¦ in %s
	finished loading: Finished loading.

# -- Skript command --
skript command:
	usage: Usage:
	help:
		description: Skript's main command
		help: Prints this help message. Use '/skript reload/enable/disable/update' to get more info
		reload:
			description: Reloads the config, all scripts, everything, or a specific script
			all: Reloads the config, all aliases configs and all scripts
			config: Reloads the main config
			aliases: Reloads the aliases configs (aliases-english.zip or plugin jar)
			scripts: Reloads all scripts
			<script>: Reloads a specific script or a folder of scripts
		enable:
			description: Enables all scripts or a specific one
			all: Enables all scripts
			<script>: Enables a specific script or a folder of scripts
		disable:
			description: Disables all scripts or a specific one
			all: Disables all scripts
			<script>: Disables a specific script or a folder of scripts
		update:
			description: Check for updates, read the changelog, or download the latest version of Skript
			check: Checks for a new version
			changes: Lists all changes since the current version
			download: Download the newest version
		info: Prints a message with links to Skript's aliases and documentation
		gen-docs: Generates documentation using doc-templates in plugin folder
		test: Used for running Skript tests

	invalid script: Can't find the script <grey>'<gold>%s<grey>'<red> in the scripts folder!
	invalid folder: Can't find the folder <grey>'<gold>%s<grey>'<red> in the scripts folder!
	reload:
		warning line info: <gold><bold>Line %s:<gray> (%s)<reset>\n
		error line info: <light red><bold>Line %s:<gray> (%s)<reset>\n
		reloading: Reloading <gold>%s<reset>...
		reloaded: <lime>Successfully reloaded <gold>%s<lime>. <gray>(<gold>%2$sms<gray>)
		error: <light red>Encountered <gold>%2$s <light red>error¦¦s¦ while reloading <gold>%1$s<light red>! <gray>(<gold>%3$sms<gray>)
		script disabled: <gold>%s<reset> is currently disabled. Use <gray>/<gold>skript <cyan>enable <red>%s<reset> to enable it.
		warning details: <yellow>    %s<reset>\n
		error details: <light red>    %s<reset>\n
		other details: <white>    %s<reset>\n
		line details: <gold>    Line: <gray>%s<reset>\n <reset>

		config, aliases and scripts: the config, aliases and all scripts
		scripts: all scripts
		main config: the main configuration
		aliases: the aliases
		script: <gold>%s<reset>
		scripts in folder: all scripts in <gold>%s<reset>
		x scripts in folder: <gold>%2$s <reset>script¦¦s¦ in <gold>%1$s<reset>
		empty folder: <gold>%s<reset> does not contain any enabled scripts.
	enable:
		all:
			enabling: Enabling all disabled scripts...
			enabled: Successfully enabled & parsed all previously disabled scripts.
			error: Encountered %s error¦¦s¦ while parsing disabled scripts!
			io error: Could not load any scripts (some scripts might have been renamed already and will be enabled when the server restarts): %s
		single:
			already enabled: <gold>%s<reset> is already enabled! Use <gray>/<gold>skript <cyan>reload <red>%s<reset> to reload it if it was changed.
			enabling: Enabling <gold>%s<reset>...
			enabled: Successfully enabled & parsed <gold>%s<reset>.
			error: Encountered %2$s error¦¦s¦ while parsing <gold>%1$s<red>!
			io error: Could not enable <gold>%s<red>: %s
		folder:
			empty: <gold>%s<reset> does not contain any disabled scripts.
			enabling: Enabling <gold>%2$s <reset>script¦¦s¦ in <gold>%1$s<reset>...
			enabled: Successfully enabled & parsed <gold>%2$s<reset> previously disabled scripts in <gold>%1$s<reset>.
			error: Encountered %2$s error¦¦s¦ while parsing scripts in <gold>%1$s<red>!
			io error: Error while enabling scripts in <gold>%s<red> (some scripts might get enabled when the server restarts): %s
	disable:
		all:
			disabled: Successfully disabled all scripts.
			io error: Could not rename all scripts - some scripts will be enabled again when you restart the server: %s
		single:
			already disabled: <gold>%s<reset> is already disabled!
			disabled: Successfully disabled <gold>%s<reset>.
			io error: Could not rename <gold>%s<red>, it will be enabled again when you restart the server: %s
		folder:
			empty: <gold>%s<reset> does not contain any enabled scripts,
			disabled: Successfully disabled <gold>%2$s<reset> script(s) in <gold>%1$s<reset>.
			io error: Could not disable any script in <gold>%s<red> (some scripts might get disabled when the server restarts): %s
	update:
		# check/download: see Updater
		changes:
			# multiple versions:
			# 	title: <gold>%s<r> update¦ has¦s have¦ been released since this version (<gold>%s<r>) of Skript:
			# 	footer: To show the changelog of a version type <gold>/skript update changes <version><reset>
			# invalid version: No changelog for the version <gold>%s<red> available
			title: <bold><cyan>%s<reset> (%s)
			next page: <grey>page %s of %s. Type <gold>/skript update changes %s<gray> for the next page (hint: use the up arrow key)
	info:
		aliases: Skript's aliases can be found here: <aqua>https://github.com/SkriptLang/skript-aliases
		documentation: Skript's documentation can be found here: <aqua>https://docs.skriptlang.org/
		tutorials: Skript's tutorials can be found here: <aqua>https://docs.skriptlang.org/tutorials
		version: Skript Version: <aqua>%s
		server: Server Version: <aqua>%s
		addons: Installed Skript Addons: <aqua>%s
		dependencies: Installed dependencies: <aqua>%s

# -- Updater --
updater:
	not started: Skript has not yet checked for the latest version. Use <gold>/skript update check<reset> to do so.
	checking: Checking for the latest version of Skript...
	check in progress: Checking for a new version is currently in progress.
	updater disabled: The updater is disabled, so a check for the latest version of Skript was not performed.
	check error: <red>There was an error checking for the latest version of Skript:<light red> %s
	running latest version: You're currently running the latest stable version of Skript.
	running latest version (beta): You're currently running a <i>beta<r> version of Skript, and no new <i>stable<r> version is available. Please note that you have to update to newer beta versions manually!
	update available: A new version of Skript is available: <gold>%s<reset> (you're currently running <gold>%s<reset>)
	downloading: Downloading Skript <gold>%s<reset>...
	download in progress: The latest version of Skript is currently being downloaded.
	download error: <red>There was an error downloading the latest version of Skript:<light red> %s
	downloaded: The latest version of Skript has been downloaded! Restart the server or use /reload to apply the changes.
	internal error: An internal error occurred while checking for the latest version of Skript. Please refer to the server log for details.
	custom version: You're currently running a custom Skript version. No updates will be automatically installed.
	nightly build: You're currently running a development build of Skript. No updates will be automatically installed.

# -- Commands --
commands:
	no permission message: You don't have the required permission to use this command
	cooldown message: You are using this command too often, please try again later
	executable by players: This command can only be used by players
	executable by console: This command can only be used by the console
	correct usage: Correct usage:
	invalid argument: Invalid argument <gray>'%s<gray>'<reset>. Allowed are:
	too many arguments: This command can only accept a single %2$s.
	internal error: An internal error occurred while attempting to perform this command.
	no player starts with: There is no player online whose name starts with '%s'
	multiple players start with: There are several players online whose names start with '%s'

# -- Hooks --
hooks:
	hooked: Successfully hooked into %s
	error: Could not hook into %1$s. This can happen if Skript doesn't support the installed version of %1$s

# -- Aliases --
aliases:
	# Errors and warnings
	empty string: '' is not an item type
	invalid item type: '%s' is not an item type
	empty name: An alias must have name
	brackets error: Invalid use of brackets
	not enough brackets: Section starting at character %s ('%s') must be closed
	too many brackets: Character %s ('%s') closes a nonexistent section
	unknown variation: The variation %s has not been defined before
	missing aliases: Following Minecraft ids do not have any aliases:
	empty alias: Alias has no Minecraft id or tags defined
	invalid minecraft id: Minecraft id %s is not valid
	useless variation: Variation has no Minecraft id or tags specified, so it is useless
	invalid tags: Specified tags are not defined in valid JSON
	unexpected section: Sections are not allowed here
	invalid variation section: A section should be variation section, but %s is not valid variation name
	outside section: Aliases must be put in sections

	# Other messages
	loaded x aliases from: Loaded %s english aliases from %s
	loaded x aliases: Loaded a total of %s english aliases

# -- Time --
time:
	errors:
		24 hours: A day only has 24 hours
		12 hours: Using 12-hour format does not allow more than 12 hours
		60 minutes: An hour only has 60 minutes

<<<<<<< HEAD
# -- Chat and Wool Colours --
colors:
	black:
		adjective: black
		names: black
	dark_grey:
		adjective: dark grey
		names: dark grey, dark gray
	light_grey:
		adjective: grey
		names: grey, light grey, gray, light gray, silver
	white:
		adjective: white
		names: white
	dark_blue:
		adjective: blue
		names: blue, dark blue
	brown:
		adjective: brown
		names: brown, light blue, indigo
	dark_cyan:
		adjective: cyan
		names: cyan, aqua, dark cyan, dark aqua, dark turquoise, dark turquois
	light_cyan:
		adjective: light cyan
		names: light cyan, light aqua, turquoise, turquois, light blue
	dark_green:
		adjective: green
		names: green, dark green
	light_green:
		adjective: light green
		names: light green, lime, lime green
	yellow:
		adjective: yellow
		names: yellow, light yellow
	orange:
		adjective: orange
		names: orange, gold, dark yellow
	dark_red:
		adjective: red
		names: red, dark red
	light_red:
		adjective: pink
		names: pink, light red
	dark_purple:
		adjective: purple
		names: purple, dark purple
	light_purple:
		adjective: magenta
		names: magenta, light purple

# -- Chat Styles --
chat styles:
	bold: bold, b
	italic: italic, italics, i
	strikethrough: strikethrough, strike, s
	underline: underlined, underline, u
	magic: magic, obfuscated
	obfuscated: magic, obfuscated
	reset: reset, r
	open_url: link, open url, url
	run_command: run command, command, cmd
	suggest_command: suggest command, sgt
	change_page: change page
	show_text: tooltip, show text, ttp
	font: font, f
	insertion: insertion, insert, ins

# -- Directions --
directions:
	meter: meter¦s

	at: at

	up: above
	down: below
	north: north
	east: east
	south: south
	west: west

	above: above
	below: below
	front: in front of
	behind: behind
	right: to the right of
	left: to the left of

# -- Entities --
# about patterns:
#	the marks (1¦..) are only required in the english file, i.e. you can use (..|..) or [..] for plurals in other languages
#	the exception to this rule is the 'f' and the corresponding marks (4¦ and 8¦)
entities:
	age pattern: (|4¦baby|4¦young|8¦adult|8¦grown(-| )up)
	age adjectives:
		baby: baby
		adult: adult
	entity:
		name: entit¦y¦ies @an
		pattern: <age> entit(y|1¦ies)
	living entity:
		name: living entit¦y¦ies
		pattern: <age> living entit(y|1¦ies)
	projectile:
		name: projectile¦s
		pattern: projectile(|1¦s)
	creature:
		name: creature¦s
		pattern: <age> creature(|1¦s)
	human:
		name: human¦s
		pattern: human(|1¦s)
	tipped arrow:
		name: tipped arrow¦s
		pattern: tipped arrow(|1¦s)
	arrow:
		name: arrow¦s @an
		pattern: arrow(|1¦s)
	spectral arrow:
		name: spectral arrow
		pattern: spectral[ ]arrow(|1¦s)
	bat:
		name: bat¦s
		pattern: <age> bat(|1¦s)
	boat:
		name: boat¦s
		pattern: boat(|1¦s)
	any boat:
		name: boat¦s
		pattern: any boat(|1¦s)
	oak boat:
		name: oak boat¦s
		pattern: oak boat(|1¦s)
	spruce boat:
		name: spruce boat¦s
		pattern: spruce boat(|1¦s)
	birch boat:
		name: birch boat¦s
		pattern: birch boat(|1¦s)
	jungle boat:
		name: jungle boat¦s
		pattern: jungle boat(|1¦s)
	acacia boat:
		name: acacia boat¦s
		pattern: acacia boat(|1¦s)
	dark oak boat:
		name: dark oak boat¦s
		pattern: dark oak boat(|1¦s)
	blaze:
		name: blaze¦s
		pattern: blaze(|1¦s)
	chicken:
		name: chicken¦s
		pattern: <age> chicken(|1¦s)|(4¦)chick(|1¦s)
	cow:
		name: cow¦s
		pattern: <age> cow(|1¦s)|(4¦)cal(f|1¦ves)
	cave spider:
		name: cave spider¦s
		pattern: cave[ ]spider(|1¦s)
	creeper:
		name: creeper¦s
		pattern: creeper(|1¦s)
	unpowered creeper:
		name: unpowered creeper¦s @an
		pattern: unpowered creeper(|1¦s)
	powered creeper:
		name: powered creeper¦s
		pattern: powered creeper(|1¦s)
	egg:
		name: egg¦s @an
		pattern: egg(|1¦s)
	enderman:
		name: ender¦man¦men @an
		pattern: enderm(a|1¦e)n [(carrying|holding) %-itemtype%]
		format: %1$s holding %2$s
	ender crystal:
		name: ender crystal¦s @an
		pattern: end[er][ ]crystal(|1¦s)
	ender dragon:
		name: ender dragon¦s @an
		pattern: ender[ ]dragon(|1¦s)
	ender pearl:
		name: ender pearl¦s @an
		pattern: ender[ ]pearl(|1¦s)
	fireball:
		name: fireball¦s
		pattern: [(ghast|big)] fire[ ]ball(|1¦s)
	dragon fireball:
		name: dragon fireball¦s
		pattern: dragon fire[ ]ball(|1¦s)
	small fireball:
		name: small fireball¦s
		pattern: (small|blaze) fire[ ]ball(|1¦s)
	large fireball:
		name: large fireball¦s
		pattern: large fire[ ]ball(|1¦s)
	any fireball:
		name: any fireball¦s
		pattern: any fire[ ]ball(|1¦s)
	fish:
		name: fish¦es
		pattern: fish(|1¦es)
	tropical fish:
		name: tropical fish¦es
		pattern: [(%-color%[-%-color%]|fully %-color%)] tropical fish(|1¦es)
	kob:
		name: kob¦s
		pattern: [(%-color%[-%-color%]|fully %-color%)] kob(|1¦s)
	sunstreak:
		name: sunstreak¦s
		pattern: [(%-color%[-%-color%]|fully %-color%)] sunstreak(|1¦s)
	snooper:
		name: snooper¦s
		pattern: [(%-color%[-%-color%]|fully %-color%)] snooper(|1¦s)
	dasher:
		name: dasher¦s
		pattern: [(%-color%[-%-color%]|fully %-color%)] dasher(|1¦s)
	brinely:
		name: brinely¦s
		pattern: [(%-color%[-%-color%]|fully %-color%)] brinely(|1¦s)
	spotty:
		name: spotty¦s
		pattern: [(%-color%[-%-color%]|fully %-color%)] spotty(|1¦s)
	flopper:
		name: flopper¦s
		pattern: [(%-color%[-%-color%]|fully %-color%)] flopper(|1¦s)
	stripey:
		name: stripey¦s
		pattern: [(%-color%[-%-color%]|fully %-color%)] stripey(|1¦s)
	glitter:
		name: glitter¦s
		pattern: [(%-color%[-%-color%]|fully %-color%)] glitter(|1¦s)
	blockfish:
		name: blockfish¦s
		pattern: [(%-color%[-%-color%]|fully %-color%)] blockfish(|1¦s)
	betty:
		name: betty¦s
		pattern: [(%-color%[-%-color%]|fully %-color%)] betty(|1¦s)
	clayfish:
		name: clayfish¦s
		pattern: [(%-color%[-%-color%]|fully %-color%)] clayfish(|1¦s)
	ghast:
		name: ghast¦s
		pattern: ghast(|1¦s)
	giant:
		name: giant¦s
		pattern: giant(|1¦s)
	iron golem:
		name: iron golem¦s @an
		pattern: iron golem(|1¦s)
	item frame:
		name: item frame¦s @an
		pattern: item[ ]frame(|1¦s)
	magma cube:
		name: magma cube¦s
		pattern: magma (cube|slime)(|1¦s)
	minecart:
		name: minecart¦s
		pattern: [mine]cart(|1¦s)
	regular minecart:
		name: regular minecart¦s
		pattern: regular [mine]cart(|1¦s)
	storage minecart:
		name: storage minecart¦s
		pattern: storage [mine]cart(|1¦s)|[mine]cart(|1¦s) with chest[s]
	powered minecart:
		name: powered minecart¦s
		pattern: powered [mine]cart(|1¦s)|[mine]cart(|1¦s) with furnace[s]
	hopper minecart:
		name: hopper minecart¦s
		pattern: hopper [mine]cart(|1¦s)|[mine]cart(|1¦s) with hopper[s]
	explosive minecart:
		name: explosive minecart¦s
		pattern: explosive [mine]cart(|1¦s)|[mine]cart(|1¦s) with TNT[s]
	spawner minecart:
		name: spawner minecart¦s
		pattern: (monster|mob|) spawner [mine]cart(|1¦s)|[mine]cart(|1¦s) with (monster|mob|) spawner[s]
	command minecart:
		name: command minecart¦s
		pattern: command [mine]cart(|1¦s)|[mine]cart(|1¦s) with command block[s]
	mooshroom:
		name: mooshroom¦s
		pattern: <age> mooshroom(|1¦s)
	red mooshroom:
		name: red mooshroom¦s
		pattern: <age> red mooshroom(|1¦s)|(4¦)mooshroom (kid(|1¦s)|child(|1¦ren))
	brown mooshroom:
		name: brown mooshroom¦s
		pattern: <age> brown mooshroom(|1¦s)|(4¦)mooshroom (kid(|1¦s)|child(|1¦ren))
	ocelot:
		name: ocelot¦s @an
		pattern: <age> ocelot(|1¦s)
	wild ocelot:
		name: wild ocelot¦s
		pattern: (wild|untamed) <age> ocelot(|1¦s)
	cat:
		name: cat¦s
		pattern: <age> [%-cattype%] cat(|1¦s)|tamed <age> ocelot(|1¦s)|(4¦)[%-cattype%] kitten(|1¦s)
	painting:
		name: painting¦s
		pattern: painting(|1¦s)
	pig:
		name: pig¦s
		pattern: <age> pig(|1¦s)|(4¦)piglet(|1¦s)
	saddled pig:
		name: saddled pig¦s
		pattern: saddled pig(|1¦s)
	unsaddled pig:
		name: unsaddled pig¦s @an
		pattern: unsaddled pig(|1¦s)
	player:
		name: player¦s
		pattern: player(|1¦s)
	op:
		name: op¦s @an
		pattern: op(|1¦s)
	non-op:
		name: non-op¦s
		pattern: non(-| |)op(|1¦s)
	zombie pigman:
		name: zombie pig¦man¦men|zombified piglin
		pattern: <age> (zombie pigm(an|1¦en)|zombified piglin(|1¦s))|(4¦)(zombie pigletboy(|1¦s)|zombified piglin (kid(|1¦s)|child(|1¦ren)))
	sheep:
		name: sheep
		# while sheep is ambiguous, sheeps is plural (even though it's wrong)
		pattern: [%-colors%] <age> sheep(2¦|1¦s)|(4¦)[%-colors%] lamb(|1¦s)
	unsheared sheep:
		name: unsheared sheep @an
		pattern: unsheared [%-colors%] sheep(2¦|1¦s)
	sheared sheep:
		name: sheared sheep
		pattern: sheared [%-colors%] sheep(2¦|1¦s)
	silverfish:
		name: silverfish¦es
		pattern: silverfish(|1¦es)
	skeleton:
		name: skeleton¦s
		pattern: skeleton(|1¦s)
	slime:
		name: slime¦s
		pattern: slime(|1¦s)
	snowball:
		name: snowball¦s
		pattern: snowball(|1¦s)
	snow golem:
		name: snow golem¦s
		pattern: snow[ ](golem(|1¦s)|m(an|1¦en))
	spider:
		name: spider¦s
		pattern: spider(|1¦s)
	squid:
		name: squid¦s
		pattern: squid(|1¦s)
	bottle of enchanting:
		name: bottle¦ of enchanting¦s of enchanting
		pattern: [thrown] bottle(|1¦s) o(f|') enchanting|[e]xp[erience] bottle(|1¦s)
	tnt:
		name: TNT
		pattern: ([primed] TNT(2¦|1¦s)|TNT entit(y|1¦ies))
	villager:
		name: villager¦s
		pattern: <age> villager(|1¦s)|(4¦)[villager] (kid(|1¦s)|child(|1¦ren))
	normal:
		name: villager¦s
		pattern: <age> [unemployed] villager(|1¦s)|(4¦)[[unemployed] villager] (kid(|1¦s)|child(|1¦ren))
	armorer:
		name: armorer¦s
		pattern: <age> armorer(|1¦s)|(4¦)armorer (kid(|1¦s)|child(|1¦ren))
	cartographer:
		name: cartographer¦s
		pattern: <age> cartographer(|1¦s)|(4¦)cartographer (kid(|1¦s)|child(|1¦ren))
	cleric:
		name: cleric¦s
		pattern: <age> (priest|cleric)(|1¦s)|(4¦)(priest|cleric) (kid(|1¦s)|child(|1¦ren))
	fisherman:
		name: fisherman¦s
		pattern: <age> fisherman(|1¦s)|(4¦)fisherman (kid(|1¦s)|child(|1¦ren))
	fletcher:
		name: fletcher¦s
		pattern: <age> fletcher(|1¦s)|(4¦)fletcher (kid(|1¦s)|child(|1¦ren))
	leatherworker:
		name: leatherworker¦s
		pattern: <age> leatherworker(|1¦s)|(4¦)leatherworker (kid(|1¦s)|child(|1¦ren))
	mason:
		name: mason¦s
		pattern: <age> mason(|1¦s)|(4¦)mason (kid(|1¦s)|child(|1¦ren))
	shepherd:
		name: shepherd¦s
		pattern: <age> shepherd(|1¦s)|(4¦)shepherd (kid(|1¦s)|child(|1¦ren))
	toolsmith:
		name: toolsmith¦s
		pattern: <age> tool[ ](smith|maker)(|1¦s)|(4¦)tool[ ](smith|maker) (kid(|1¦s)|child(|1¦ren))
	weaponsmith:
		name: weaponsmith¦s
		pattern: <age> weapon[ ]smith(|1¦s)|(4¦)weapon[ ]smith (kid(|1¦s)|child(|1¦ren))
	farmer:
		name: farmer¦s
		pattern: <age> farmer(|1¦s)|(4¦)farmer (kid(|1¦s)|child(|1¦ren))
	librarian:
		name: librarian¦s
		pattern: <age> librarian(|1¦s)|(4¦)librarian (kid(|1¦s)|child(|1¦ren))
	priest:
		name: priest¦s
		pattern: <age> (priest|cleric)(|1¦s)|(4¦)(priest|cleric) (kid(|1¦s)|child(|1¦ren))
	blacksmith:
		name: blacksmith¦s
		pattern: <age> [black]smith(|1¦s)|(4¦)[black]smith (kid(|1¦s)|child(|1¦ren))
	butcher:
		name: butcher¦s
		pattern: <age> butcher(|1¦s)|(4¦)butcher (kid(|1¦s)|child(|1¦ren))
	nitwit:
		name: nitwit¦s
		pattern: <age> nitwit(|1¦s)|(4¦)nitwit (kid(|1¦s)|child(|1¦ren))
	witch:
		name: witch¦es
		pattern: witch(|1¦es)
	wither:
		name: wither¦s
		pattern: wither(|1¦s)
	wither skeleton:
		name: wither skeleton¦s
		pattern: wither skeleton(|1¦s)
	wither skull:
		name: wither skull¦s
		pattern: wither skull((|1¦s)| projectile(|1¦s))
	wolf:
		name: wol¦f¦ves
		pattern: <age> wol(f|1¦ves)
	tamed wolf:
		name: tamed wol¦f¦ves
		pattern: <age> dog(|1¦s)|tamed <age> wol(f|1¦ves)|(4¦)pupp(y|1¦ies)
	wild wolf:
		name: wild wol¦f¦ves
		pattern: (wild|untamed) <age> wol(f|1¦ves)
	angry wolf:
		name: angry wol¦f¦ves @an
		pattern: (angry|aggressive) <age> wol(f|1¦ves)
	peaceful wolf:
		name: peaceful wol¦f¦ves
		pattern: (peaceful|neutral|unaggressive) <age> wol(f|1¦ves)
	zombie:
		name: zombie¦s
		pattern: <age> zombie(|1¦s)|(4¦)zombie (kid(|1¦s)|child(|1¦ren))
	xp-orb:
		name: experience orb¦s @an
		pattern: ([e]xp|experience)( |-)orb(|1¦s)
		format: %2$s-%1$s
	firework:
		name: firework rocket¦s
		pattern: firework(|1¦s) [rocket(|1¦s)]
	falling block:
		name: falling block¦s
		pattern: falling (block(|1¦s)|(2¦)%-itemtype%)
		adjective: falling
		not a block error: Falling blocks must be blocks, not items
	thrown potion:
		name: thrown potion¦s
		pattern: thrown (potion(|1¦s)|(2¦)%-itemtypes%)
		adjective: thrown
	dropped item:
		name: dropped item¦s
		pattern: dropped (item(|1¦s)|(2¦)%-itemtypes%)|item entit(y|1¦ies)
		adjective: dropped
	horse:
		name: horse¦s
		pattern: <age> horse(|1¦s)|(4¦)foal(|1¦s)
	donkey:
		name: donkey¦s
		pattern: <age> donkey(|1¦s)
	mule:
		name: mule¦s
		pattern: <age> mule(|1¦s)
	chested horse:
		name: chested horse¦s
		pattern: <age> chested horse(|1¦s)
	undead horse:
		name: undead horse¦s @an
		pattern: <age> (zombie|undead) horse(|1¦s)|(zombie|undead) <age> horse(|1¦s)|(zombie|undead) (4¦)foal(|1¦s)
	skeleton horse:
		name: skeleton horse¦s
		pattern: <age> skeleton horse(|1¦s)|skeleton <age> horse(|1¦s)|skeleton (4¦)foal(|1¦s)
	any horse:
		name: any horse¦s
		pattern: <age> any horse(|1¦s)|(4¦)foal(|1¦s)
	llama:
		name: llama¦s
		pattern: llama(|1¦s)|llama (4¦)cria(|1¦s)
	creamy llama:
		name: creamy llama¦s
		pattern: creamy llama(|1¦s)|creamy llama (4¦)cria(|1¦s)
	white llama:
		name: white llama¦s
		pattern: white llama(|1¦s)|white llama (4¦)cria(|1¦s)
	brown llama:
		name: brown llama¦s
		pattern: brown llama(|1¦s)|brown llama (4¦)cria(|1¦s)
	gray llama:
		name: gray llama¦s
		pattern: gray llama(|1¦s)|gray llama (4¦)cria(|1¦s)
	trader llama:
		name: trader llama¦s
		pattern: trader llama(|1¦s)|trader llama (4¦)cria(|1¦s)
	creamy trader llama:
		name: creamy trader llama¦s
		pattern: creamy trader llama(|1¦s)|creamy trader llama (4¦)cria(|1¦s)
	white trader llama:
		name: white trader llama¦s
		pattern: white trader llama(|1¦s)|white trader llama (4¦)cria(|1¦s)
	brown trader llama:
		name: brown trader llama¦s
		pattern: brown trader llama(|1¦s)|brown trader llama (4¦)cria(|1¦s)
	gray trader llama:
		name: gray trader llama¦s
		pattern: gray trader llama(|1¦s)|gray trader llama (4¦)cria(|1¦s)
	llama spit:
		name: llama spit¦s
		pattern: llama spit(|1¦s)
	elder guardian:
		name: elder guardian¦s
		pattern: elder guardian(|1¦s)
	guardian:
		name: guardian¦s
		pattern: guardian(|1¦s)
	normal guardian:
		name: normal guardian¦s
		pattern: normal guardian(|1¦s)
	rabbit:
		name: rabbit¦s
		pattern: <age> rabbit(|1¦s)|rabbit <age>(|1¦s)
	brown rabbit:
		name: brown rabbit¦s
		pattern: brown <age> rabbit(|1¦s)|brown rabbit <age>(|1¦s)
	black and white rabbit:
		name: black and white rabbit¦s
		pattern: black [and] white <age> rabbit(|1¦s)|black [and] white rabbit <age>(|1¦s)
	white rabbit:
		name: white rabbit¦s
		pattern: white <age> rabbit(|1¦s)|white rabbit <age>(|1¦s)
	black rabbit:
		name: black rabbit¦s
		pattern: black <age> rabbit(|1¦s)|black rabbit <age>(|1¦s)
	gold rabbit:
		name: gold rabbit¦s
		pattern: gold <age> rabbit(|1¦s)|gold rabbit <age>(|1¦s)
	salt and pepper rabbit:
		name: salt and pepper rabbit¦s
		pattern: salt [and] pepper <age> rabbit(|1¦s)|salt [and] pepper rabbit <age>(|1¦s)
	killer rabbit:
		name: killer rabbit¦s
		pattern: killer <age> rabbit(|1¦s)|killer rabbit <age>(|1¦s)
	fish hook:
		name: fish hook¦s
		pattern: fish[ ]hook(|1¦s)
	armor stand:
		name: armor stand¦s
		pattern: armor stand(|1¦s)
	endermite:
		name: endermite¦s
		pattern: endermite(|1¦s)
	stray:
		name: stray¦s
		pattern: stray(|1¦s)
	golem:
		name: golem¦s
		pattern: golem(|1¦s)
	shulker:
		name: shulker¦s
		pattern: shulker(|1¦s)
	shulker bullet:
		name: shulker bullet¦s
		pattern: shulker bullet(|1¦s)
	polar bear:
		name: polar bear¦s
		pattern: <age> polar bear(|1¦s)
	area effect cloud:
		name: area effect cloud¦s
		pattern: area effect cloud(|1¦s)
	husk:
		name: husk¦s
		pattern: husk(|1¦s)
	zombie villager:
		name: zombie villager¦s
		pattern: zombie villager(|1¦s)
	zombie farmer:
		name: zombie farmer¦s
		pattern: zombie farmer(|1¦s)
	zombie librarian:
		name: zombie librarian¦s
		pattern: zombie librarian(|1¦s)
	zombie priest:
		name: zombie priest¦s
		pattern: zombie priest(|1¦s)
	zombie blacksmith:
		name: zombie blacksmith¦s
		pattern: zombie blacksmith(|1¦s)
	zombie butcher:
		name: zombie butcher¦s
		pattern: zombie butcher(|1¦s)
	zombie nitwit:
		name: zombie nitwit¦s
		pattern: zombie nitwit(|1¦s)
	zombie armorer:
		name: zombie armorer¦s
		pattern: zombie armorer(|1¦s)
	zombie cartographer:
		name: zombie cartographer¦s
		pattern: zombie cartographer(|1¦s)
	zombie cleric:
		name: zombie cleric¦s
		pattern: zombie cleric(|1¦s)
	zombie fisherman:
		name: zombie fisher¦man¦men
		pattern: zombie fisherm(an|1¦en)
	zombie fletcher:
		name: zombie fletcher¦s
		pattern: zombie fletcher(|1¦s)
	zombie leatherworker:
		name: zombie leatherworker¦s
		pattern: zombie leatherworker(|1¦s)
	zombie mason:
		name: zombie mason¦s
		pattern: zombie mason(|1¦s)
	zombie shepherd:
		name: zombie shepherd¦s
		pattern: zombie shepherd(|1¦s)
	zombie toolsmith:
		name: zombie toolsmith¦s
		pattern: zombie toolsmith(|1¦s)
	zombie weaponsmith:
		name: zombie weaponsmith¦s
		pattern: zombie weaponsmith(|1¦s)
	evoker:
		name: evoker¦s
		pattern: evoker(|1¦s)
	evoker fangs:
		name: evoker fangs
		pattern: evoker fangs
	illusioner:
		name: illusioner¦s
		pattern: illusioner(|1¦s)
	vex:
		name: vex¦es
		pattern: vex(|1¦es)
	vindicator:
		name: vindicator¦s
		pattern: vindicator(|1¦s)
	illager:
		name: illager¦s
		pattern: illager(|1¦s)
	spellcaster:
		name: spellcaster¦s
		pattern: spellcaster(|1¦s)
	parrot:
		name: parrot¦s
		pattern: parrot(|1¦s)
	red parrot:
		name: red parrot¦s
		pattern: red parrot(|1¦s)
	blue parrot:
		name: blue parrot¦s
		pattern: blue parrot(|1¦s)
	green parrot:
		name: green parrot¦s
		pattern: green parrot(|1¦s)
	cyan parrot:
		name: cyan parrot¦s
		pattern: cyan parrot(|1¦s)
	gray parrot:
		name: gray parrot¦s
		pattern: gray parrot(|1¦s)
	monster:
		name: monster¦s
		pattern: monster(|1¦s)
	mob:
		name: mob¦s
		pattern: mob(|1¦s)
	animal:
		name: animal¦s
		pattern: animal(|1¦s)
	damageable:
		name: damageable mob¦s
		pattern: damageable mob(|1¦s)
	water mob:
		name: water mob¦s
		pattern: water mob(|1¦s)
	cod:
		name: cod¦s
		pattern: cod(|1¦s)
	salmon:
		name: salmon¦s
		pattern: salmon(|1¦s)
	puffer fish:
		name: puffer fish¦es
		pattern: puffer fish(|1¦es)
	tropical fish:
		name: tropical fish¦es
		pattern: tropical fish(|1¦es)
	drowned:
		name: drowned¦s
		pattern: <age> drowned(|1¦s)|(4¦)drowned (kid(|1¦s)|child(|1¦ren))
	dolphin:
		name: dolphin¦s
		pattern: dolphin(|1¦s)
	phantom:
		name: phantom¦s
		pattern: phantom(|1¦s)
	turtle:
		name: turtle¦s
		pattern: <age> turtle(|1¦s)|(4¦)turtle (kid(|1¦s)|child(|1¦ren))
	trident:
		name: trident¦s
		pattern: trident(|1¦s)
	leash hitch:
		name: leash hitch¦es
		pattern: leash hitch(|1¦es)
	#1.14 entities
	fox:
		name: fox¦es
		pattern: <age> fox(|1¦es)|(4¦)fox (kid(|1¦s)|child(|1¦ren))
	red fox:
		name: red fox¦es
		pattern: <age> red fox(|1¦es)|(4¦)fox (kid(|1¦s)|child(|1¦ren))
	snow fox:
		name: snow fox¦es
		pattern: <age> snow fox(|1¦es)|(4¦)fox (kid(|1¦s)|child(|1¦ren))
	pillager:
		name: pillager¦s
		pattern: pillager(|1¦s)
	ravager:
		name: ravager¦s
		pattern: ravager(|1¦s)
	wandering trader:
		name: wandering trader¦s
		pattern: <age> wandering trader(|1¦s)|(4¦)wandering trader (kid(|1¦s)|child(|1¦ren)) //supposed to be ageable, but not working, spigot bug?
	raider:
		name: raider¦s
		pattern: raider(|1¦s)
	panda:
		name: panda¦s
		pattern: <age> [%-gene%[%-gene%]] panda(|1¦s)
	#1.15 entity
	no nectar bee:
		name: no nectar bee¦s
		pattern: <age> bee(|1¦s) without nectar
	happy bee:
		name: happy bee¦s
		pattern: <age> happy bee(|1¦s)
	bee:
		name: bee¦s
		pattern: <age> bee(|1¦s)
	nectar bee:
		name: nectar bee¦s
		pattern: <age> bee(|1¦s) with nectar
	angry bee:
		name: angry bee¦s
		pattern: <age> angry bee(|1¦s)
	angry nectar bee:
		name: angry nectar bee¦s
		pattern: <age> angry bee(|1¦s) with nectar
	#1.16 entities
	piglin:
		name: piglin¦s
		pattern: <age> piglin(|1¦s)|(4¦)piglin (kid(|1¦s)|child(|1¦ren))
	hoglin:
		name: hoglin¦s
		pattern: <age> hoglin(|1¦s)|(4¦)hoglin (kid(|1¦s)|child(|1¦ren))
	zoglin:
		name: zoglin¦s
		pattern: <age> zoglin(|1¦s)|(4¦)zoglin (kid(|1¦s)|child(|1¦ren))
	strider:
		name: strider¦s
		pattern: <age> strider(|1¦s)|(4¦)strider (kid(|1¦s)|child(|1¦ren))
	#1.16.2 entity
	piglin brute:
		name: piglin brute¦s
		pattern: <age> piglin brute(|1¦s)|(4¦)piglin brute (kid(|1¦s)|child(|1¦ren))
	#1.17 entities
	goat:
		name: goat¦s
		pattern: <age> goat(|1¦s)|(4¦)goat (kid(|1¦s)|child(|1¦ren))
	screaming goat:
		name: goat¦s
		pattern: <age> screaming goat(|1¦s)|(4¦)screaming goat (kid(|1¦s)|child(|1¦ren))
	quiet goat:
		name: goat¦s
		pattern: <age> quiet goat(|1¦s)|(4¦)quiet goat (kid(|1¦s)|child(|1¦ren))
	glow squid:
		name: glow squid¦s
		pattern: glow squid(|1¦s)
	axolotl:
		name: axolotl¦s @an
		pattern: <age> axolotl(|1¦s)|(4¦)axolotl (kid(|1¦s)|child(|1¦ren))
	lucy axolotl:
		name: axolotl¦s
		pattern: <age> lucy axolotl(|1¦s)|(4¦)lucy axolotl (kid(|1¦s)|child(|1¦ren))
	wild axolotl:
		name: axolotl¦s
		pattern: <age> wild axolotl(|1¦s)|(4¦)wild axolotl (kid(|1¦s)|child(|1¦ren))
	gold axolotl:
		name: axolotl¦s
		pattern: <age> gold axolotl(|1¦s)|(4¦)gold axolotl (kid(|1¦s)|child(|1¦ren))
	cyan axolotl:
		name: axolotl¦s
		pattern: <age> cyan axolotl(|1¦s)|(4¦)cyan axolotl (kid(|1¦s)|child(|1¦ren))
	blue axolotl:
		name: axolotl¦s
		pattern: <age> blue axolotl(|1¦s)|(4¦)blue axolotl (kid(|1¦s)|child(|1¦ren))
	marker:
		name: marker¦s
		pattern: marker(|1¦s)
	glow item frame:
		name: glow item frame¦s
		pattern: glow item[ ]frame(|1¦s)

# -- Heal Reasons --
heal reasons:
	custom: unknown, custom, plugin, a plugin
	eating: eating, consuming, ingesting
	ender_crystal: end crystal, ender crystal, an end crystal, an ender crystal
	magic: magic, potion, a potion
	magic_regen: magic regen, magic regeneration, a magic regen, a magic regeneration, a healing potion, a regeneration potion, healing potion, regeneration potion, regen potion, a regen potion
	regen: peaceful regeneration, peaceful regen, peaceful
	satiated: satiated, satisfied, fed, sated
	wither: withering, withered, wither potion, a wither effect, wither effect, wither
	wither_spawn: wither spawning, wither spawn, wither summoning, a wither summoning, a wither spawn, a wither spawning

# -- Cat Types --
cat types:
	tabby: tabby
	black: black
	red: red
	siamese: siamese
	british_shorthair: british shorthair
	calico: calico
	persian: persian
	ragdoll: ragdoll
	white: white
	jellie: jellie
	all_black: all black

# -- Damage Causes --
damage causes:
	contact: contact
	entity_attack: attack, entity attack, an attack, an entity attack
	entity_sweep_attack: sweep attack, sweeping
	projectile: projectile, a projectile
	suffocation: suffocation, suffocate
	fall: fall, a fall
	fire: fire, a fire
	fire_tick: burning, burn
	melting: melting, melt
	lava: lava
	drowning: drowning, drown
	block_explosion: block explosion, a block explosion
	entity_explosion: entity explosion, an entity explosion
	void: void, the void
	lightning: lightning, lightning strike, a lightning, a lightning strike
	starvation: starvation
	poison: poison
	magic: potion, a potion
	wither: wither, wither effect, a wither, wither potion effect
	falling_block: falling block, a falling block
	suicide: suicide
	thorns: thorns
	dragon_breath: dragon's breath, dragonfire
	fly_into_wall: hitting wall while flying, flying into a wall
	hot_floor: magma, hot floor
	cramming: cramming
	dryout: dryout
	freeze: freeze
	custom: unknown, custom, plugin, a plugin

# -- Teleport Causes --
teleport causes:
	chorus_fruit: chorus, chorus fruit
	command: command
	end_gateway: gateway, end gateway, ender gateway
	end_portal: end portal, ender portal
	ender_pearl: ender pearl
	nether_portal: nether portal
	plugin: plugin
	spectate: spectate, spectator
	unknown: unknown

# -- Game Modes --
game modes:
	survival: survival
	creative: creative
	adventure: adventure
	spectator: spectator

# -- Visual Effects --
visual effects:
	area_expression: [with [(1¦offset of %-number%, %-number%(,| and) %-number%)][(2¦[and ]speed %-number%])]
	effect:
		ender_signal:
			name: ender signal @an
			pattern: ender [eye] signal[s]
		mobspawner_flames:
			name: mobspawner flames  @x
			pattern: [mo(b|nster)][ ]spawner flames
		potion_break:
			name: potion break @a
			pattern: [%potioneffecttype%] potion break[ing]
		smoke:
			name: smoke @-
			pattern: smoke [%direction%]
	entityeffect:
		hurt:
			name: hurt @-
			pattern: (hurt|damage)
		sheep_eat:
			name: sheep eating @a
			pattern: sheep eat[ing] [a] [grass] [block]
		wolf_hearts:
			name: wolf hearts @x
			pattern: wolf (hearts|tame|being tamed)
		wolf_shake:
			name: wolf shaking @a
			pattern: wolf shak(e|ing)
		wolf_smoke:
			name: wolf smoke @-
			pattern: wolf smok(e|ing)
		iron_golem_rose:
			name: iron golem offering rose @an
			pattern: (iron golem [offering] rose|rose in hand)
		villager_heart:
			name: villager hearts @x
			pattern: villager hearts
		villager_angry:
			name: angry villager entity @an
			pattern: angry villager entity
		villager_happy:
			name: happy villager entity @a
			pattern: happy villager entity
		witch_magic:
			name: witch magic @-
			pattern: witch magic
		zombie_transform:
			name: zombie turning to a villager
			pattern: ([zombie] turning to a villager|zombie transform)
		firework_explode:
			name: firework explosion @a
			pattern: firework explosion
		arrow_particles:
			name: arrow particles @x
			pattern: [tipped] arrow particles
		rabbit_jump:
			name: jumping rabbit @a
			pattern: (jumping rabbit|rabbit jump)
		love_hearts:
			name: love hearts @x
			pattern: (love|breeding) hearts
		squid_rotate:
			name: squid rotation reset @a
			pattern: [squid] rotation reset
		entity_poof:
			name: entity poof @-
			pattern: entity poof
		guardian_target:
			name: guardian target @a
			pattern: guardian target [with laser]
		shield_block:
			name: block with shield @-
			pattern: (block with a shield|shield block)
		shield_break:
			name: shield break @a
			pattern: shield break
		armor_stand_hit:
			name: armor stand hit @a
			pattern: armor stand hit
		thorns_hurt:
			name: hurt by thorns @-
			pattern: (hurt|damage) by thorns
		iron_golem_sheath:
			name: iron golem sheathing rose
			pattern: iron golem (sheathing|putting away) rose
		totem_resurrect:
			name: resurrection by totem
			pattern: resurrection [by totem]
		hurt_drown:
			name: hurt by drowning @-
			pattern: (hurt|damage) by drowning
		hurt_explosion:
			name: hurt by explosion @-
			pattern: (hurt|damage) by explosion
	particle:
		fireworks_spark:
			name: firework's spark @-
			pattern: firework['s] spark
		crit:
			name: critical hit @a
			pattern: (critical hit|crit) [spark]
		crit_magic:
			name: magical critical hit @a
			pattern: (magic[al]|blue) (critical hit|crit) [spark]
		spell_mob:
			name: potion swirl @a
			pattern: [%-color%] potion swirl
		spell_mob_ambient:
			name: transparent potion swirl @a
			pattern: [%-color%] transparent potion swirl
		spell:
			name: spell @a
			pattern: (spell|thrown potion|lingering potion)
		spell_instant:
			name: spell @a
			pattern: instant (spell|thrown potion)
		spell_witch:
			name: witch spell @-
			pattern: (witch (magic|spell)|purple spark)
		note:
			name: note @a
			pattern: note [(of|with) [colo[u]r] %number%]
		portal:
			name: portal @a
			pattern: [nether] portal
		enchantment_table:
			name: flying glyph @a
			pattern: (flying (glyph|letter)|enchantment table)
		flame:
			name: flame @-
			pattern: (flame|fire)
		lava:
			name: lava pop @a
			pattern: lava pop
		footstep:
			name: footstep @x
			pattern: footsteps
		water_splash:
			name: water splash @a
			pattern: [water] splash
		smoke_normal:
			name: smoke particle @a
			pattern: smoke particle
		explosion_huge:
			name: huge explosion @a
			pattern: huge explosion
		explosion_large:
			name: large explosion @a
			pattern: large explosion
		explosion_normal:
			name: explosion @an
			pattern: explosion
		suspended_depth:
			name: void fog @-
			pattern: void fog
		town_aura:
			name: small smoke @-
			pattern: (small smoke|town aura)
		cloud:
			name: cloud @a
			pattern: cloud
		redstone:
			name: coloured dust @-
			pattern: [%-color%] [colo[u]red] dust [with size %-number%]
		snowball:
			name: snowball break @a
			pattern: snowball break
		drip_water:
			name: water drip @a
			pattern: water drip
		drip_lava:
			name: lava drip @a
			pattern: lava drip
		snow_shovel:
			name: snow shovel @-
			pattern: (snow shovel|snow(man| golem) spawn)
		slime:
			name: slime @-
			pattern: slime
		heart:
			name: heart @a
			pattern: heart
		villager_angry:
			name: angry villager @a
			pattern: (angry villager|[villager] thundercloud)
		villager_happy:
			name: happy villager @-
			pattern: (happy villager|green spark)
		smoke_large:
			name: large smoke @-
			pattern: large smoke
		item_crack:
			name: item crack @-
			pattern: %itemtype% item (break|crack)[ing]
		block_crack:
			name: block break @-
			pattern: %itemtype% break[ing]
		block_dust:
			name: block dust @-
			pattern: [sprinting] dust of [%itemtype%]
		end_rod:
			name: end rod @-
			pattern: end rod
		falling_dust:
			name: falling dust @-
			pattern: falling dust of [%itemtype%]

		# 1.11 particles
		totem:
			name: totem @-
			pattern: totem
		spit:
			name: spit @-
			pattern: spit

		# 1.13 particles
		squid_ink:
			name: squid ink @-
			pattern: squid ink
		bubble_pop:
			name: bubble pop @-
			pattern: bubble pop
		current_down:
			name: current down @-
			pattern: (current|bubble column) down
		bubble_column_up:
			name: bubble column up @-
			pattern: (current|bubble column) up
		nautilus:
			name: nautilus @-
			pattern: nautilus
		dolphin:
			name: dolphin @-
			pattern: dolphin

		# 1.14 particles
		sneeze:
			name: sneeze @-
			pattern: sneeze
		campfire_cosy_smoke:
			name: campfire cosy smoke @-
			pattern: campfire co(s|z)y smoke
		campfire_signal_smoke:
			name: campfire signal smoke @-
			pattern: campfire signal smoke
		composter:
			name: composter @-
			pattern: composter
		flash:
			name: flash @-
			pattern: flash
		falling_lava:
			name: falling lava @-
			pattern: falling lava
		landing_lava:
			name: landing lava @-
			pattern: landing lava
		falling_water:
			name: falling water @-
			pattern: falling water
		barrier:
			name: barrier @a
			pattern: barrier
		damage_indicator:
			name: damage indicator @-
			pattern: damage indicator
		dragon_breath:
			name: dragon breath @-
			pattern: dragon[s] breath
		mob_appearance:
			name: mob appearance @-
			pattern: (mob appearance|guardian ghost)
		suspended:
			name: suspended @-
			pattern: (suspended|underwater)
		sweep_attack:
			name: sweep attack @-
			pattern: sweep attack
		water_bubble:
			name: water bubble @-
			pattern: water bubble
		water_wake:
			name: water wake @-
			pattern: water wake
		water_drop:
			name: water drop @-
			pattern: water drop

		# 1.15 particles
		dripping_honey:
			name: dripping honey @-
			pattern: dripping honey
		falling_honey:
			name: falling honey @-
			pattern: falling honey
		landing_honey:
			name: landing honey @-
			pattern: landing honey
		falling_nectar:
			name: falling nectar @-
			pattern: falling nectar

		# 1.16 particles
		ash:
			name: ash @-
			pattern: ash
		crimson_spore:
			name: crimson spore @-
			pattern: crimson spore
		soul_fire_flame:
			name: soul fire flame @-
			pattern: soul fire flame
		warped_spore:
			name: warped spore @-
			pattern: warped spore
		dripping_obsidian_tear:
			name: dripping obsidian tear @-
			pattern: dripping obsidian tear
		falling_obsidian_tear:
			name: falling obsidian tear @-
			pattern: falling obsidian tear
		landing_obsidian_tear:
			name: landing obsidian tear @-
			pattern: landing obsidian tear
		soul:
			name: soul @-
			pattern: soul
		reverse_portal:
			name: reverse portal @-
			pattern: reverse portal
		white_ash:
			name: white ash @-
			pattern: white ash

		# 1.17 particles
		light:
			name: light @-
			pattern: light
		dust_color_transition:
			name: dust color transition @-
			pattern: %color% dust [with size %-number%] fading to %color%
		vibration:
			name: vibration @-
			pattern: vibration from %location% to %entity/location% in %timespan%
		falling_spore_blossom:
			name: falling spore blossom @-
			pattern: falling spore blossom
		spore_blossom_air:
			name: spore blossom air @-
			pattern: spore blossom air
		small_flame:
			name: small flame @-
			pattern: small flame
		snowflake:
			name: snowflake @-
			pattern: snowflake
		dripping_dripstone_lava:
			name: dripping dripstone lava @-
			pattern: dripping dripstone lava
		falling_dripstone_lava:
			name: falling dripstone lava @-
			pattern: falling dripstone lava
		dripping_dripstone_water:
			name: dripping dripstone water @-
			pattern: dripping dripstone water
		falling_dripstone_water:
			name: falling dripstone water @-
			pattern: falling dripstone water
		glow_squid_ink:
			name: glow squid ink @-
			pattern: glow squid ink
		glow:
			name: glow @-
			pattern: glow
		wax_on:
			name: wax on @-
			pattern: wax on
		wax_off:
			name: wax off @-
			pattern: wax off
		electric_spark:
			name: electric spark @-
			pattern: electric spark
		scrape:
			name: scrape @-
			pattern: scrape

# -- Inventory Actions --
inventory actions:
	nothing: nothing, do nothing
	pickup_all: pickup all, pickup all items
	pickup_some: pickup some, pickup some items
	pickup_half: pickup half, pickup half stack
	pickup_one: pickup one item, pickup single item, pickup single
	place_all: place all, place all items
	place_some: place some, place some items
	place_one: place one, place one item
	swap_with_cursor: swap with cursor, swap stack with cursor, swap cursor, swap cursor stack
	drop_all_cursor: drop all from cursor, drop stack from cursor, drop items from cursor, drop stack from cursor, drop cursor, drop cursor stack
	drop_one_cursor: drop one from cursor, drop one item from cursor, drop single item from cursor, drop cursor item
	drop_all_slot: drop all from slot, drop stack from slot, drop items from slot, drop stack from slot, drop slot, drop slot stack
	drop_one_slot: drop one from slot, drop one item from slot, drop single item from slot, drop slot item
	move_to_other_inventory: instant move, move to other inventory, shift move
	hotbar_move_and_readd: hotbar move and readd
	hotbar_swap: swap with hotbar, swap items with hotbar, hotbar swap, hotbar swap items
	clone_stack: clone stack
	collect_to_cursor: collect to cursor, collect items to cursor
	unknown: unknown, unsupported, custom

# -- Inventory Click Types --
click types:
	left: left mouse button, left mouse, LMB
	shift_left: left mouse button with shift, left mouse with shift, Shift+RMB
	right: right mouse button, right mouse, RMB
	shift_right: right mouse button with shift, right mouse with shift, Shift+RMB
	window_border_left: window border using right mouse button, window border using right mouse, border using LMB
	window_border_right: window border using left mouse button, window border using right mouse, border using RMB
	middle: middle mouse button, middle mouse, MMB
	number_key: number key, 0-9
	double_click: double click using mouse, double click
	drop: drop key, drop item, Q
	control_drop: drop key with control, drop stack, Ctrl+Q
	creative: creative action
	unknown: unknown, unsupported, custom
	swap_offhand: swap offhand, swap shield

# -- Inventory Types --
inventory types:
	chest: chest inventory
	dispenser: dispenser inventory
	dropper: dropper inventory
	furnace: furnace inventory
	workbench: workbench inventory
	crafting: crafting table inventory
	enchanting: enchanting table inventory
	brewing: brewing stand inventory
	player: player inventory
	creative: creative inventory
	merchant: merchant inventory, villager inventory
	ender_chest: ender chest inventory
	anvil: anvil inventory
	beacon: beacon inventory
	hopper: hopper inventory
	shulker_box: shulker box inventory
	barrel: barrel inventory
	blast_furnace: blast furnace inventory
	lectern: lectern inventory
	smoker: smoker inventory
	loom: loom inventory
	cartography: cartography table inventory
	grindstone: grindstone inventory
	stonecutter: stonecutter inventory
	smithing: smithing inventory
	composter: composter inventory

# -- Spawn Reasons --
spawn reasons:
	bed: bed
	beehive: beehive
	breeding: breed, breeding
	build_irongolem: built iron golem, build iron golem
	build_snowman: built snowman, build snowman
	build_wither: built wither, build wither
	chunk_gen: chunk generation
	cured: cured
	custom: customized, customised, custom
	command: command
	default: default
	dispense_egg: dispense egg, dispensing egg
	drowned: drowned
	egg: egg
	ender_pearl: ender pearl
	explosion: explosion
	infection: infection, infected
	jockey: jockey
	lightning: lightning
	mount: mount
	natural: natural
	nether_portal: nether portal
	ocelot_baby: ocelot baby
	patrol: patrol
	raid: raid
	reinforcements: reinforcements
	shoulder_entity: perching, shoulder
	silverfish_block: silverfish reveal, silverfish trap
	slime_split: slime split
	spawner: mob spawner, creature spawner, spawner
	spawner_egg: spawn egg
	trap: trap
	village_defense: village defense, golem defense, iron golem defense
	village_invasion: village invasion, village invading
	sheared: shear, sheared
	piglin_zombified: piglin zombification

# -- Difficulties --
difficulties:
	easy: easy
	normal: medium, normal
	hard: hard
	peaceful: peaceful

# -- Firework types --
firework types:
	ball_large: large ball, ball large, large
	creeper: creeper, creeper face
	ball: ball, small, small ball
	star: star, star shaped
	burst: burst

# -- Resource Pack States --
resource pack states:
	accepted: accept, accepted
	declined: decline, refuse, reject, declined, refused, rejected
	failed_download: download fail, fail, failed to download, failed
	successfully_loaded: successfully load, successfully install, success, successfully loaded, successfully installed

# -- Sound Categories --
sound categories:
	ambient: ambient category, environment category
	blocks: block category, blocks category
	hostile: hostile category, hostile creature category, hostile creatures category, hostile mob category, hostile mobs category
	master: master category, master volume category
	music: music category
	neutral: neutral category, friendly creature category, friendly creatures category, friendly mob category, friendly mobs category
	players: player category, players category
	records: record category, records category, jukebox category, jukeboxes category, noteblock category, noteblocks category, note block category, note blocks category
	voice: voice category, speech category
	weather: weather category

# -- Panda Genes --
genes:
	normal: normal
	lazy: lazy
	worried: worried, worrisome
	playful: playful, happy
	brown: brown, brownish
	weak: weak
	aggressive: aggressive, savage, wild

# -- Attribute Types --
attribute types:
	generic_armor: generic armor, armor
	generic_armor_toughness: generic armor toughness, armor toughness
	generic_attack_damage: generic attack damage, attack damage
	generic_attack_knockback: generic attack knockback, attack knockback
	generic_attack_speed: generic attack speed, attack speed
	generic_flying_speed: generic flying speed, flying speed
	generic_follow_range: generic follow range, follow range
	generic_knockback_resistance: generic knockback resistance, knockback resistance
	generic_luck: generic luck, luck
	generic_max_health: generic max health, max health
	generic_movement_speed: generic movement speed, movement speed
	horse_jump_strength: horse jump strength
	zombie_spawn_reinforcements: zombie spawn reinforcements

# -- Boolean --
boolean:
	true:
		name: true
		pattern: (true|yes|on)
	false:
		name: false
		pattern: (false|no|off)

# -- Types --
types:
	# Java
	object: object¦s @an
	number: number¦s @a
	integer: integer¦s @an
	long: integer¦s @an
	short: integer¦s @an
	byte: integer¦s @an
	double: number¦s @a
	float: number¦s @a
	boolean: boolean¦ (yes/no)¦s (yes/no) @a
	string: text¦s @a
	chunk: chunk¦s @a

	# Bukkit
	entity: entit¦y¦ies @an
	livingentity: living entit¦y¦ies @a
	projectile: projectile¦s @a
	block: block¦s @a
	location: location¦s @a
	world: world¦s @a
	inventory: inventor¦y¦ies @an
	player: player¦s @a
	offlineplayer: offline player¦s @a
	commandsender: player¦¦s¦/console @a
	inventoryholder: inventory holder¦s @an
	gamemode: gamemode¦s @a
	material: material¦s @a
	itemstack: item stack¦s @an
	itementity: dropped item¦s @a # same as entities.dropped item.name
	biome: biome¦s @a
	potioneffecttype: potion¦s @a
	potioneffect: potion effect¦s @a
	enchantment: enchantment¦s @an
	damagecause: damage cause¦s @a
	teleportcause: teleport cause¦s @a
	inventoryaction: inventory action¦s @a
	clicktype: click type¦s @a
	vector: vector¦s @a
	inventorytype: inventory type¦s @an
	metadataholder: metadata holder¦s @a
	persistentdataholder: persistent data holder¦s @
	spawnreason: spawn reason¦s @a
	cachedservericon: server icon¦s @a
	difficulty: difficult¦y¦ies @a
	fireworkeffect: firework effect¦s @a
	fireworktype: firework type¦s @a
	soundcategory: sound categor¦y¦ies @a
	blockdata: block data¦s @a
	healreason: heal reason¦s @a
	cattype: cat type¦s @a
	gamerule: gamerule¦s @a
	attributetype: attribute type¦s @a
	enchantmentoffer: enchantment offer¦s @a

	# Skript
	weathertype: weather type¦s @a
	entitytype: entity type¦s @an
	entitydata: entity type¦s @an
	itemtype: item type¦s @an
	time: time¦s @a
	timespan: time span¦s @a
	timeperiod: time period¦s @a
	date: date¦s @a
	direction: direction¦s @a
	slot: slot¦s @a
	color: color¦s @a
	structuretype: tree type¦s @a
	enchantmenttype: enchantment type¦s @an
	experience: experience point¦s @an
	experience.pattern: (e?xp|experience( points?)?)
	classinfo: type¦s @a
	visualeffect: visual effect¦s @a
	resourcepackstate: resource pack state¦s @a
	gene: panda gene¦s @a
	gamerulevalue: gamerule value¦s @a

	# Hooks
	money: money
	region: region¦s

=======
>>>>>>> ceaa32d7
# -- IO Exceptions --
io exceptions:
	unknownhostexception: Cannot connect to %s
	accessdeniedexception: Access denied for %s<|MERGE_RESOLUTION|>--- conflicted
+++ resolved
@@ -184,1548 +184,6 @@
 		12 hours: Using 12-hour format does not allow more than 12 hours
 		60 minutes: An hour only has 60 minutes
 
-<<<<<<< HEAD
-# -- Chat and Wool Colours --
-colors:
-	black:
-		adjective: black
-		names: black
-	dark_grey:
-		adjective: dark grey
-		names: dark grey, dark gray
-	light_grey:
-		adjective: grey
-		names: grey, light grey, gray, light gray, silver
-	white:
-		adjective: white
-		names: white
-	dark_blue:
-		adjective: blue
-		names: blue, dark blue
-	brown:
-		adjective: brown
-		names: brown, light blue, indigo
-	dark_cyan:
-		adjective: cyan
-		names: cyan, aqua, dark cyan, dark aqua, dark turquoise, dark turquois
-	light_cyan:
-		adjective: light cyan
-		names: light cyan, light aqua, turquoise, turquois, light blue
-	dark_green:
-		adjective: green
-		names: green, dark green
-	light_green:
-		adjective: light green
-		names: light green, lime, lime green
-	yellow:
-		adjective: yellow
-		names: yellow, light yellow
-	orange:
-		adjective: orange
-		names: orange, gold, dark yellow
-	dark_red:
-		adjective: red
-		names: red, dark red
-	light_red:
-		adjective: pink
-		names: pink, light red
-	dark_purple:
-		adjective: purple
-		names: purple, dark purple
-	light_purple:
-		adjective: magenta
-		names: magenta, light purple
-
-# -- Chat Styles --
-chat styles:
-	bold: bold, b
-	italic: italic, italics, i
-	strikethrough: strikethrough, strike, s
-	underline: underlined, underline, u
-	magic: magic, obfuscated
-	obfuscated: magic, obfuscated
-	reset: reset, r
-	open_url: link, open url, url
-	run_command: run command, command, cmd
-	suggest_command: suggest command, sgt
-	change_page: change page
-	show_text: tooltip, show text, ttp
-	font: font, f
-	insertion: insertion, insert, ins
-
-# -- Directions --
-directions:
-	meter: meter¦s
-
-	at: at
-
-	up: above
-	down: below
-	north: north
-	east: east
-	south: south
-	west: west
-
-	above: above
-	below: below
-	front: in front of
-	behind: behind
-	right: to the right of
-	left: to the left of
-
-# -- Entities --
-# about patterns:
-#	the marks (1¦..) are only required in the english file, i.e. you can use (..|..) or [..] for plurals in other languages
-#	the exception to this rule is the 'f' and the corresponding marks (4¦ and 8¦)
-entities:
-	age pattern: (|4¦baby|4¦young|8¦adult|8¦grown(-| )up)
-	age adjectives:
-		baby: baby
-		adult: adult
-	entity:
-		name: entit¦y¦ies @an
-		pattern: <age> entit(y|1¦ies)
-	living entity:
-		name: living entit¦y¦ies
-		pattern: <age> living entit(y|1¦ies)
-	projectile:
-		name: projectile¦s
-		pattern: projectile(|1¦s)
-	creature:
-		name: creature¦s
-		pattern: <age> creature(|1¦s)
-	human:
-		name: human¦s
-		pattern: human(|1¦s)
-	tipped arrow:
-		name: tipped arrow¦s
-		pattern: tipped arrow(|1¦s)
-	arrow:
-		name: arrow¦s @an
-		pattern: arrow(|1¦s)
-	spectral arrow:
-		name: spectral arrow
-		pattern: spectral[ ]arrow(|1¦s)
-	bat:
-		name: bat¦s
-		pattern: <age> bat(|1¦s)
-	boat:
-		name: boat¦s
-		pattern: boat(|1¦s)
-	any boat:
-		name: boat¦s
-		pattern: any boat(|1¦s)
-	oak boat:
-		name: oak boat¦s
-		pattern: oak boat(|1¦s)
-	spruce boat:
-		name: spruce boat¦s
-		pattern: spruce boat(|1¦s)
-	birch boat:
-		name: birch boat¦s
-		pattern: birch boat(|1¦s)
-	jungle boat:
-		name: jungle boat¦s
-		pattern: jungle boat(|1¦s)
-	acacia boat:
-		name: acacia boat¦s
-		pattern: acacia boat(|1¦s)
-	dark oak boat:
-		name: dark oak boat¦s
-		pattern: dark oak boat(|1¦s)
-	blaze:
-		name: blaze¦s
-		pattern: blaze(|1¦s)
-	chicken:
-		name: chicken¦s
-		pattern: <age> chicken(|1¦s)|(4¦)chick(|1¦s)
-	cow:
-		name: cow¦s
-		pattern: <age> cow(|1¦s)|(4¦)cal(f|1¦ves)
-	cave spider:
-		name: cave spider¦s
-		pattern: cave[ ]spider(|1¦s)
-	creeper:
-		name: creeper¦s
-		pattern: creeper(|1¦s)
-	unpowered creeper:
-		name: unpowered creeper¦s @an
-		pattern: unpowered creeper(|1¦s)
-	powered creeper:
-		name: powered creeper¦s
-		pattern: powered creeper(|1¦s)
-	egg:
-		name: egg¦s @an
-		pattern: egg(|1¦s)
-	enderman:
-		name: ender¦man¦men @an
-		pattern: enderm(a|1¦e)n [(carrying|holding) %-itemtype%]
-		format: %1$s holding %2$s
-	ender crystal:
-		name: ender crystal¦s @an
-		pattern: end[er][ ]crystal(|1¦s)
-	ender dragon:
-		name: ender dragon¦s @an
-		pattern: ender[ ]dragon(|1¦s)
-	ender pearl:
-		name: ender pearl¦s @an
-		pattern: ender[ ]pearl(|1¦s)
-	fireball:
-		name: fireball¦s
-		pattern: [(ghast|big)] fire[ ]ball(|1¦s)
-	dragon fireball:
-		name: dragon fireball¦s
-		pattern: dragon fire[ ]ball(|1¦s)
-	small fireball:
-		name: small fireball¦s
-		pattern: (small|blaze) fire[ ]ball(|1¦s)
-	large fireball:
-		name: large fireball¦s
-		pattern: large fire[ ]ball(|1¦s)
-	any fireball:
-		name: any fireball¦s
-		pattern: any fire[ ]ball(|1¦s)
-	fish:
-		name: fish¦es
-		pattern: fish(|1¦es)
-	tropical fish:
-		name: tropical fish¦es
-		pattern: [(%-color%[-%-color%]|fully %-color%)] tropical fish(|1¦es)
-	kob:
-		name: kob¦s
-		pattern: [(%-color%[-%-color%]|fully %-color%)] kob(|1¦s)
-	sunstreak:
-		name: sunstreak¦s
-		pattern: [(%-color%[-%-color%]|fully %-color%)] sunstreak(|1¦s)
-	snooper:
-		name: snooper¦s
-		pattern: [(%-color%[-%-color%]|fully %-color%)] snooper(|1¦s)
-	dasher:
-		name: dasher¦s
-		pattern: [(%-color%[-%-color%]|fully %-color%)] dasher(|1¦s)
-	brinely:
-		name: brinely¦s
-		pattern: [(%-color%[-%-color%]|fully %-color%)] brinely(|1¦s)
-	spotty:
-		name: spotty¦s
-		pattern: [(%-color%[-%-color%]|fully %-color%)] spotty(|1¦s)
-	flopper:
-		name: flopper¦s
-		pattern: [(%-color%[-%-color%]|fully %-color%)] flopper(|1¦s)
-	stripey:
-		name: stripey¦s
-		pattern: [(%-color%[-%-color%]|fully %-color%)] stripey(|1¦s)
-	glitter:
-		name: glitter¦s
-		pattern: [(%-color%[-%-color%]|fully %-color%)] glitter(|1¦s)
-	blockfish:
-		name: blockfish¦s
-		pattern: [(%-color%[-%-color%]|fully %-color%)] blockfish(|1¦s)
-	betty:
-		name: betty¦s
-		pattern: [(%-color%[-%-color%]|fully %-color%)] betty(|1¦s)
-	clayfish:
-		name: clayfish¦s
-		pattern: [(%-color%[-%-color%]|fully %-color%)] clayfish(|1¦s)
-	ghast:
-		name: ghast¦s
-		pattern: ghast(|1¦s)
-	giant:
-		name: giant¦s
-		pattern: giant(|1¦s)
-	iron golem:
-		name: iron golem¦s @an
-		pattern: iron golem(|1¦s)
-	item frame:
-		name: item frame¦s @an
-		pattern: item[ ]frame(|1¦s)
-	magma cube:
-		name: magma cube¦s
-		pattern: magma (cube|slime)(|1¦s)
-	minecart:
-		name: minecart¦s
-		pattern: [mine]cart(|1¦s)
-	regular minecart:
-		name: regular minecart¦s
-		pattern: regular [mine]cart(|1¦s)
-	storage minecart:
-		name: storage minecart¦s
-		pattern: storage [mine]cart(|1¦s)|[mine]cart(|1¦s) with chest[s]
-	powered minecart:
-		name: powered minecart¦s
-		pattern: powered [mine]cart(|1¦s)|[mine]cart(|1¦s) with furnace[s]
-	hopper minecart:
-		name: hopper minecart¦s
-		pattern: hopper [mine]cart(|1¦s)|[mine]cart(|1¦s) with hopper[s]
-	explosive minecart:
-		name: explosive minecart¦s
-		pattern: explosive [mine]cart(|1¦s)|[mine]cart(|1¦s) with TNT[s]
-	spawner minecart:
-		name: spawner minecart¦s
-		pattern: (monster|mob|) spawner [mine]cart(|1¦s)|[mine]cart(|1¦s) with (monster|mob|) spawner[s]
-	command minecart:
-		name: command minecart¦s
-		pattern: command [mine]cart(|1¦s)|[mine]cart(|1¦s) with command block[s]
-	mooshroom:
-		name: mooshroom¦s
-		pattern: <age> mooshroom(|1¦s)
-	red mooshroom:
-		name: red mooshroom¦s
-		pattern: <age> red mooshroom(|1¦s)|(4¦)mooshroom (kid(|1¦s)|child(|1¦ren))
-	brown mooshroom:
-		name: brown mooshroom¦s
-		pattern: <age> brown mooshroom(|1¦s)|(4¦)mooshroom (kid(|1¦s)|child(|1¦ren))
-	ocelot:
-		name: ocelot¦s @an
-		pattern: <age> ocelot(|1¦s)
-	wild ocelot:
-		name: wild ocelot¦s
-		pattern: (wild|untamed) <age> ocelot(|1¦s)
-	cat:
-		name: cat¦s
-		pattern: <age> [%-cattype%] cat(|1¦s)|tamed <age> ocelot(|1¦s)|(4¦)[%-cattype%] kitten(|1¦s)
-	painting:
-		name: painting¦s
-		pattern: painting(|1¦s)
-	pig:
-		name: pig¦s
-		pattern: <age> pig(|1¦s)|(4¦)piglet(|1¦s)
-	saddled pig:
-		name: saddled pig¦s
-		pattern: saddled pig(|1¦s)
-	unsaddled pig:
-		name: unsaddled pig¦s @an
-		pattern: unsaddled pig(|1¦s)
-	player:
-		name: player¦s
-		pattern: player(|1¦s)
-	op:
-		name: op¦s @an
-		pattern: op(|1¦s)
-	non-op:
-		name: non-op¦s
-		pattern: non(-| |)op(|1¦s)
-	zombie pigman:
-		name: zombie pig¦man¦men|zombified piglin
-		pattern: <age> (zombie pigm(an|1¦en)|zombified piglin(|1¦s))|(4¦)(zombie pigletboy(|1¦s)|zombified piglin (kid(|1¦s)|child(|1¦ren)))
-	sheep:
-		name: sheep
-		# while sheep is ambiguous, sheeps is plural (even though it's wrong)
-		pattern: [%-colors%] <age> sheep(2¦|1¦s)|(4¦)[%-colors%] lamb(|1¦s)
-	unsheared sheep:
-		name: unsheared sheep @an
-		pattern: unsheared [%-colors%] sheep(2¦|1¦s)
-	sheared sheep:
-		name: sheared sheep
-		pattern: sheared [%-colors%] sheep(2¦|1¦s)
-	silverfish:
-		name: silverfish¦es
-		pattern: silverfish(|1¦es)
-	skeleton:
-		name: skeleton¦s
-		pattern: skeleton(|1¦s)
-	slime:
-		name: slime¦s
-		pattern: slime(|1¦s)
-	snowball:
-		name: snowball¦s
-		pattern: snowball(|1¦s)
-	snow golem:
-		name: snow golem¦s
-		pattern: snow[ ](golem(|1¦s)|m(an|1¦en))
-	spider:
-		name: spider¦s
-		pattern: spider(|1¦s)
-	squid:
-		name: squid¦s
-		pattern: squid(|1¦s)
-	bottle of enchanting:
-		name: bottle¦ of enchanting¦s of enchanting
-		pattern: [thrown] bottle(|1¦s) o(f|') enchanting|[e]xp[erience] bottle(|1¦s)
-	tnt:
-		name: TNT
-		pattern: ([primed] TNT(2¦|1¦s)|TNT entit(y|1¦ies))
-	villager:
-		name: villager¦s
-		pattern: <age> villager(|1¦s)|(4¦)[villager] (kid(|1¦s)|child(|1¦ren))
-	normal:
-		name: villager¦s
-		pattern: <age> [unemployed] villager(|1¦s)|(4¦)[[unemployed] villager] (kid(|1¦s)|child(|1¦ren))
-	armorer:
-		name: armorer¦s
-		pattern: <age> armorer(|1¦s)|(4¦)armorer (kid(|1¦s)|child(|1¦ren))
-	cartographer:
-		name: cartographer¦s
-		pattern: <age> cartographer(|1¦s)|(4¦)cartographer (kid(|1¦s)|child(|1¦ren))
-	cleric:
-		name: cleric¦s
-		pattern: <age> (priest|cleric)(|1¦s)|(4¦)(priest|cleric) (kid(|1¦s)|child(|1¦ren))
-	fisherman:
-		name: fisherman¦s
-		pattern: <age> fisherman(|1¦s)|(4¦)fisherman (kid(|1¦s)|child(|1¦ren))
-	fletcher:
-		name: fletcher¦s
-		pattern: <age> fletcher(|1¦s)|(4¦)fletcher (kid(|1¦s)|child(|1¦ren))
-	leatherworker:
-		name: leatherworker¦s
-		pattern: <age> leatherworker(|1¦s)|(4¦)leatherworker (kid(|1¦s)|child(|1¦ren))
-	mason:
-		name: mason¦s
-		pattern: <age> mason(|1¦s)|(4¦)mason (kid(|1¦s)|child(|1¦ren))
-	shepherd:
-		name: shepherd¦s
-		pattern: <age> shepherd(|1¦s)|(4¦)shepherd (kid(|1¦s)|child(|1¦ren))
-	toolsmith:
-		name: toolsmith¦s
-		pattern: <age> tool[ ](smith|maker)(|1¦s)|(4¦)tool[ ](smith|maker) (kid(|1¦s)|child(|1¦ren))
-	weaponsmith:
-		name: weaponsmith¦s
-		pattern: <age> weapon[ ]smith(|1¦s)|(4¦)weapon[ ]smith (kid(|1¦s)|child(|1¦ren))
-	farmer:
-		name: farmer¦s
-		pattern: <age> farmer(|1¦s)|(4¦)farmer (kid(|1¦s)|child(|1¦ren))
-	librarian:
-		name: librarian¦s
-		pattern: <age> librarian(|1¦s)|(4¦)librarian (kid(|1¦s)|child(|1¦ren))
-	priest:
-		name: priest¦s
-		pattern: <age> (priest|cleric)(|1¦s)|(4¦)(priest|cleric) (kid(|1¦s)|child(|1¦ren))
-	blacksmith:
-		name: blacksmith¦s
-		pattern: <age> [black]smith(|1¦s)|(4¦)[black]smith (kid(|1¦s)|child(|1¦ren))
-	butcher:
-		name: butcher¦s
-		pattern: <age> butcher(|1¦s)|(4¦)butcher (kid(|1¦s)|child(|1¦ren))
-	nitwit:
-		name: nitwit¦s
-		pattern: <age> nitwit(|1¦s)|(4¦)nitwit (kid(|1¦s)|child(|1¦ren))
-	witch:
-		name: witch¦es
-		pattern: witch(|1¦es)
-	wither:
-		name: wither¦s
-		pattern: wither(|1¦s)
-	wither skeleton:
-		name: wither skeleton¦s
-		pattern: wither skeleton(|1¦s)
-	wither skull:
-		name: wither skull¦s
-		pattern: wither skull((|1¦s)| projectile(|1¦s))
-	wolf:
-		name: wol¦f¦ves
-		pattern: <age> wol(f|1¦ves)
-	tamed wolf:
-		name: tamed wol¦f¦ves
-		pattern: <age> dog(|1¦s)|tamed <age> wol(f|1¦ves)|(4¦)pupp(y|1¦ies)
-	wild wolf:
-		name: wild wol¦f¦ves
-		pattern: (wild|untamed) <age> wol(f|1¦ves)
-	angry wolf:
-		name: angry wol¦f¦ves @an
-		pattern: (angry|aggressive) <age> wol(f|1¦ves)
-	peaceful wolf:
-		name: peaceful wol¦f¦ves
-		pattern: (peaceful|neutral|unaggressive) <age> wol(f|1¦ves)
-	zombie:
-		name: zombie¦s
-		pattern: <age> zombie(|1¦s)|(4¦)zombie (kid(|1¦s)|child(|1¦ren))
-	xp-orb:
-		name: experience orb¦s @an
-		pattern: ([e]xp|experience)( |-)orb(|1¦s)
-		format: %2$s-%1$s
-	firework:
-		name: firework rocket¦s
-		pattern: firework(|1¦s) [rocket(|1¦s)]
-	falling block:
-		name: falling block¦s
-		pattern: falling (block(|1¦s)|(2¦)%-itemtype%)
-		adjective: falling
-		not a block error: Falling blocks must be blocks, not items
-	thrown potion:
-		name: thrown potion¦s
-		pattern: thrown (potion(|1¦s)|(2¦)%-itemtypes%)
-		adjective: thrown
-	dropped item:
-		name: dropped item¦s
-		pattern: dropped (item(|1¦s)|(2¦)%-itemtypes%)|item entit(y|1¦ies)
-		adjective: dropped
-	horse:
-		name: horse¦s
-		pattern: <age> horse(|1¦s)|(4¦)foal(|1¦s)
-	donkey:
-		name: donkey¦s
-		pattern: <age> donkey(|1¦s)
-	mule:
-		name: mule¦s
-		pattern: <age> mule(|1¦s)
-	chested horse:
-		name: chested horse¦s
-		pattern: <age> chested horse(|1¦s)
-	undead horse:
-		name: undead horse¦s @an
-		pattern: <age> (zombie|undead) horse(|1¦s)|(zombie|undead) <age> horse(|1¦s)|(zombie|undead) (4¦)foal(|1¦s)
-	skeleton horse:
-		name: skeleton horse¦s
-		pattern: <age> skeleton horse(|1¦s)|skeleton <age> horse(|1¦s)|skeleton (4¦)foal(|1¦s)
-	any horse:
-		name: any horse¦s
-		pattern: <age> any horse(|1¦s)|(4¦)foal(|1¦s)
-	llama:
-		name: llama¦s
-		pattern: llama(|1¦s)|llama (4¦)cria(|1¦s)
-	creamy llama:
-		name: creamy llama¦s
-		pattern: creamy llama(|1¦s)|creamy llama (4¦)cria(|1¦s)
-	white llama:
-		name: white llama¦s
-		pattern: white llama(|1¦s)|white llama (4¦)cria(|1¦s)
-	brown llama:
-		name: brown llama¦s
-		pattern: brown llama(|1¦s)|brown llama (4¦)cria(|1¦s)
-	gray llama:
-		name: gray llama¦s
-		pattern: gray llama(|1¦s)|gray llama (4¦)cria(|1¦s)
-	trader llama:
-		name: trader llama¦s
-		pattern: trader llama(|1¦s)|trader llama (4¦)cria(|1¦s)
-	creamy trader llama:
-		name: creamy trader llama¦s
-		pattern: creamy trader llama(|1¦s)|creamy trader llama (4¦)cria(|1¦s)
-	white trader llama:
-		name: white trader llama¦s
-		pattern: white trader llama(|1¦s)|white trader llama (4¦)cria(|1¦s)
-	brown trader llama:
-		name: brown trader llama¦s
-		pattern: brown trader llama(|1¦s)|brown trader llama (4¦)cria(|1¦s)
-	gray trader llama:
-		name: gray trader llama¦s
-		pattern: gray trader llama(|1¦s)|gray trader llama (4¦)cria(|1¦s)
-	llama spit:
-		name: llama spit¦s
-		pattern: llama spit(|1¦s)
-	elder guardian:
-		name: elder guardian¦s
-		pattern: elder guardian(|1¦s)
-	guardian:
-		name: guardian¦s
-		pattern: guardian(|1¦s)
-	normal guardian:
-		name: normal guardian¦s
-		pattern: normal guardian(|1¦s)
-	rabbit:
-		name: rabbit¦s
-		pattern: <age> rabbit(|1¦s)|rabbit <age>(|1¦s)
-	brown rabbit:
-		name: brown rabbit¦s
-		pattern: brown <age> rabbit(|1¦s)|brown rabbit <age>(|1¦s)
-	black and white rabbit:
-		name: black and white rabbit¦s
-		pattern: black [and] white <age> rabbit(|1¦s)|black [and] white rabbit <age>(|1¦s)
-	white rabbit:
-		name: white rabbit¦s
-		pattern: white <age> rabbit(|1¦s)|white rabbit <age>(|1¦s)
-	black rabbit:
-		name: black rabbit¦s
-		pattern: black <age> rabbit(|1¦s)|black rabbit <age>(|1¦s)
-	gold rabbit:
-		name: gold rabbit¦s
-		pattern: gold <age> rabbit(|1¦s)|gold rabbit <age>(|1¦s)
-	salt and pepper rabbit:
-		name: salt and pepper rabbit¦s
-		pattern: salt [and] pepper <age> rabbit(|1¦s)|salt [and] pepper rabbit <age>(|1¦s)
-	killer rabbit:
-		name: killer rabbit¦s
-		pattern: killer <age> rabbit(|1¦s)|killer rabbit <age>(|1¦s)
-	fish hook:
-		name: fish hook¦s
-		pattern: fish[ ]hook(|1¦s)
-	armor stand:
-		name: armor stand¦s
-		pattern: armor stand(|1¦s)
-	endermite:
-		name: endermite¦s
-		pattern: endermite(|1¦s)
-	stray:
-		name: stray¦s
-		pattern: stray(|1¦s)
-	golem:
-		name: golem¦s
-		pattern: golem(|1¦s)
-	shulker:
-		name: shulker¦s
-		pattern: shulker(|1¦s)
-	shulker bullet:
-		name: shulker bullet¦s
-		pattern: shulker bullet(|1¦s)
-	polar bear:
-		name: polar bear¦s
-		pattern: <age> polar bear(|1¦s)
-	area effect cloud:
-		name: area effect cloud¦s
-		pattern: area effect cloud(|1¦s)
-	husk:
-		name: husk¦s
-		pattern: husk(|1¦s)
-	zombie villager:
-		name: zombie villager¦s
-		pattern: zombie villager(|1¦s)
-	zombie farmer:
-		name: zombie farmer¦s
-		pattern: zombie farmer(|1¦s)
-	zombie librarian:
-		name: zombie librarian¦s
-		pattern: zombie librarian(|1¦s)
-	zombie priest:
-		name: zombie priest¦s
-		pattern: zombie priest(|1¦s)
-	zombie blacksmith:
-		name: zombie blacksmith¦s
-		pattern: zombie blacksmith(|1¦s)
-	zombie butcher:
-		name: zombie butcher¦s
-		pattern: zombie butcher(|1¦s)
-	zombie nitwit:
-		name: zombie nitwit¦s
-		pattern: zombie nitwit(|1¦s)
-	zombie armorer:
-		name: zombie armorer¦s
-		pattern: zombie armorer(|1¦s)
-	zombie cartographer:
-		name: zombie cartographer¦s
-		pattern: zombie cartographer(|1¦s)
-	zombie cleric:
-		name: zombie cleric¦s
-		pattern: zombie cleric(|1¦s)
-	zombie fisherman:
-		name: zombie fisher¦man¦men
-		pattern: zombie fisherm(an|1¦en)
-	zombie fletcher:
-		name: zombie fletcher¦s
-		pattern: zombie fletcher(|1¦s)
-	zombie leatherworker:
-		name: zombie leatherworker¦s
-		pattern: zombie leatherworker(|1¦s)
-	zombie mason:
-		name: zombie mason¦s
-		pattern: zombie mason(|1¦s)
-	zombie shepherd:
-		name: zombie shepherd¦s
-		pattern: zombie shepherd(|1¦s)
-	zombie toolsmith:
-		name: zombie toolsmith¦s
-		pattern: zombie toolsmith(|1¦s)
-	zombie weaponsmith:
-		name: zombie weaponsmith¦s
-		pattern: zombie weaponsmith(|1¦s)
-	evoker:
-		name: evoker¦s
-		pattern: evoker(|1¦s)
-	evoker fangs:
-		name: evoker fangs
-		pattern: evoker fangs
-	illusioner:
-		name: illusioner¦s
-		pattern: illusioner(|1¦s)
-	vex:
-		name: vex¦es
-		pattern: vex(|1¦es)
-	vindicator:
-		name: vindicator¦s
-		pattern: vindicator(|1¦s)
-	illager:
-		name: illager¦s
-		pattern: illager(|1¦s)
-	spellcaster:
-		name: spellcaster¦s
-		pattern: spellcaster(|1¦s)
-	parrot:
-		name: parrot¦s
-		pattern: parrot(|1¦s)
-	red parrot:
-		name: red parrot¦s
-		pattern: red parrot(|1¦s)
-	blue parrot:
-		name: blue parrot¦s
-		pattern: blue parrot(|1¦s)
-	green parrot:
-		name: green parrot¦s
-		pattern: green parrot(|1¦s)
-	cyan parrot:
-		name: cyan parrot¦s
-		pattern: cyan parrot(|1¦s)
-	gray parrot:
-		name: gray parrot¦s
-		pattern: gray parrot(|1¦s)
-	monster:
-		name: monster¦s
-		pattern: monster(|1¦s)
-	mob:
-		name: mob¦s
-		pattern: mob(|1¦s)
-	animal:
-		name: animal¦s
-		pattern: animal(|1¦s)
-	damageable:
-		name: damageable mob¦s
-		pattern: damageable mob(|1¦s)
-	water mob:
-		name: water mob¦s
-		pattern: water mob(|1¦s)
-	cod:
-		name: cod¦s
-		pattern: cod(|1¦s)
-	salmon:
-		name: salmon¦s
-		pattern: salmon(|1¦s)
-	puffer fish:
-		name: puffer fish¦es
-		pattern: puffer fish(|1¦es)
-	tropical fish:
-		name: tropical fish¦es
-		pattern: tropical fish(|1¦es)
-	drowned:
-		name: drowned¦s
-		pattern: <age> drowned(|1¦s)|(4¦)drowned (kid(|1¦s)|child(|1¦ren))
-	dolphin:
-		name: dolphin¦s
-		pattern: dolphin(|1¦s)
-	phantom:
-		name: phantom¦s
-		pattern: phantom(|1¦s)
-	turtle:
-		name: turtle¦s
-		pattern: <age> turtle(|1¦s)|(4¦)turtle (kid(|1¦s)|child(|1¦ren))
-	trident:
-		name: trident¦s
-		pattern: trident(|1¦s)
-	leash hitch:
-		name: leash hitch¦es
-		pattern: leash hitch(|1¦es)
-	#1.14 entities
-	fox:
-		name: fox¦es
-		pattern: <age> fox(|1¦es)|(4¦)fox (kid(|1¦s)|child(|1¦ren))
-	red fox:
-		name: red fox¦es
-		pattern: <age> red fox(|1¦es)|(4¦)fox (kid(|1¦s)|child(|1¦ren))
-	snow fox:
-		name: snow fox¦es
-		pattern: <age> snow fox(|1¦es)|(4¦)fox (kid(|1¦s)|child(|1¦ren))
-	pillager:
-		name: pillager¦s
-		pattern: pillager(|1¦s)
-	ravager:
-		name: ravager¦s
-		pattern: ravager(|1¦s)
-	wandering trader:
-		name: wandering trader¦s
-		pattern: <age> wandering trader(|1¦s)|(4¦)wandering trader (kid(|1¦s)|child(|1¦ren)) //supposed to be ageable, but not working, spigot bug?
-	raider:
-		name: raider¦s
-		pattern: raider(|1¦s)
-	panda:
-		name: panda¦s
-		pattern: <age> [%-gene%[%-gene%]] panda(|1¦s)
-	#1.15 entity
-	no nectar bee:
-		name: no nectar bee¦s
-		pattern: <age> bee(|1¦s) without nectar
-	happy bee:
-		name: happy bee¦s
-		pattern: <age> happy bee(|1¦s)
-	bee:
-		name: bee¦s
-		pattern: <age> bee(|1¦s)
-	nectar bee:
-		name: nectar bee¦s
-		pattern: <age> bee(|1¦s) with nectar
-	angry bee:
-		name: angry bee¦s
-		pattern: <age> angry bee(|1¦s)
-	angry nectar bee:
-		name: angry nectar bee¦s
-		pattern: <age> angry bee(|1¦s) with nectar
-	#1.16 entities
-	piglin:
-		name: piglin¦s
-		pattern: <age> piglin(|1¦s)|(4¦)piglin (kid(|1¦s)|child(|1¦ren))
-	hoglin:
-		name: hoglin¦s
-		pattern: <age> hoglin(|1¦s)|(4¦)hoglin (kid(|1¦s)|child(|1¦ren))
-	zoglin:
-		name: zoglin¦s
-		pattern: <age> zoglin(|1¦s)|(4¦)zoglin (kid(|1¦s)|child(|1¦ren))
-	strider:
-		name: strider¦s
-		pattern: <age> strider(|1¦s)|(4¦)strider (kid(|1¦s)|child(|1¦ren))
-	#1.16.2 entity
-	piglin brute:
-		name: piglin brute¦s
-		pattern: <age> piglin brute(|1¦s)|(4¦)piglin brute (kid(|1¦s)|child(|1¦ren))
-	#1.17 entities
-	goat:
-		name: goat¦s
-		pattern: <age> goat(|1¦s)|(4¦)goat (kid(|1¦s)|child(|1¦ren))
-	screaming goat:
-		name: goat¦s
-		pattern: <age> screaming goat(|1¦s)|(4¦)screaming goat (kid(|1¦s)|child(|1¦ren))
-	quiet goat:
-		name: goat¦s
-		pattern: <age> quiet goat(|1¦s)|(4¦)quiet goat (kid(|1¦s)|child(|1¦ren))
-	glow squid:
-		name: glow squid¦s
-		pattern: glow squid(|1¦s)
-	axolotl:
-		name: axolotl¦s @an
-		pattern: <age> axolotl(|1¦s)|(4¦)axolotl (kid(|1¦s)|child(|1¦ren))
-	lucy axolotl:
-		name: axolotl¦s
-		pattern: <age> lucy axolotl(|1¦s)|(4¦)lucy axolotl (kid(|1¦s)|child(|1¦ren))
-	wild axolotl:
-		name: axolotl¦s
-		pattern: <age> wild axolotl(|1¦s)|(4¦)wild axolotl (kid(|1¦s)|child(|1¦ren))
-	gold axolotl:
-		name: axolotl¦s
-		pattern: <age> gold axolotl(|1¦s)|(4¦)gold axolotl (kid(|1¦s)|child(|1¦ren))
-	cyan axolotl:
-		name: axolotl¦s
-		pattern: <age> cyan axolotl(|1¦s)|(4¦)cyan axolotl (kid(|1¦s)|child(|1¦ren))
-	blue axolotl:
-		name: axolotl¦s
-		pattern: <age> blue axolotl(|1¦s)|(4¦)blue axolotl (kid(|1¦s)|child(|1¦ren))
-	marker:
-		name: marker¦s
-		pattern: marker(|1¦s)
-	glow item frame:
-		name: glow item frame¦s
-		pattern: glow item[ ]frame(|1¦s)
-
-# -- Heal Reasons --
-heal reasons:
-	custom: unknown, custom, plugin, a plugin
-	eating: eating, consuming, ingesting
-	ender_crystal: end crystal, ender crystal, an end crystal, an ender crystal
-	magic: magic, potion, a potion
-	magic_regen: magic regen, magic regeneration, a magic regen, a magic regeneration, a healing potion, a regeneration potion, healing potion, regeneration potion, regen potion, a regen potion
-	regen: peaceful regeneration, peaceful regen, peaceful
-	satiated: satiated, satisfied, fed, sated
-	wither: withering, withered, wither potion, a wither effect, wither effect, wither
-	wither_spawn: wither spawning, wither spawn, wither summoning, a wither summoning, a wither spawn, a wither spawning
-
-# -- Cat Types --
-cat types:
-	tabby: tabby
-	black: black
-	red: red
-	siamese: siamese
-	british_shorthair: british shorthair
-	calico: calico
-	persian: persian
-	ragdoll: ragdoll
-	white: white
-	jellie: jellie
-	all_black: all black
-
-# -- Damage Causes --
-damage causes:
-	contact: contact
-	entity_attack: attack, entity attack, an attack, an entity attack
-	entity_sweep_attack: sweep attack, sweeping
-	projectile: projectile, a projectile
-	suffocation: suffocation, suffocate
-	fall: fall, a fall
-	fire: fire, a fire
-	fire_tick: burning, burn
-	melting: melting, melt
-	lava: lava
-	drowning: drowning, drown
-	block_explosion: block explosion, a block explosion
-	entity_explosion: entity explosion, an entity explosion
-	void: void, the void
-	lightning: lightning, lightning strike, a lightning, a lightning strike
-	starvation: starvation
-	poison: poison
-	magic: potion, a potion
-	wither: wither, wither effect, a wither, wither potion effect
-	falling_block: falling block, a falling block
-	suicide: suicide
-	thorns: thorns
-	dragon_breath: dragon's breath, dragonfire
-	fly_into_wall: hitting wall while flying, flying into a wall
-	hot_floor: magma, hot floor
-	cramming: cramming
-	dryout: dryout
-	freeze: freeze
-	custom: unknown, custom, plugin, a plugin
-
-# -- Teleport Causes --
-teleport causes:
-	chorus_fruit: chorus, chorus fruit
-	command: command
-	end_gateway: gateway, end gateway, ender gateway
-	end_portal: end portal, ender portal
-	ender_pearl: ender pearl
-	nether_portal: nether portal
-	plugin: plugin
-	spectate: spectate, spectator
-	unknown: unknown
-
-# -- Game Modes --
-game modes:
-	survival: survival
-	creative: creative
-	adventure: adventure
-	spectator: spectator
-
-# -- Visual Effects --
-visual effects:
-	area_expression: [with [(1¦offset of %-number%, %-number%(,| and) %-number%)][(2¦[and ]speed %-number%])]
-	effect:
-		ender_signal:
-			name: ender signal @an
-			pattern: ender [eye] signal[s]
-		mobspawner_flames:
-			name: mobspawner flames  @x
-			pattern: [mo(b|nster)][ ]spawner flames
-		potion_break:
-			name: potion break @a
-			pattern: [%potioneffecttype%] potion break[ing]
-		smoke:
-			name: smoke @-
-			pattern: smoke [%direction%]
-	entityeffect:
-		hurt:
-			name: hurt @-
-			pattern: (hurt|damage)
-		sheep_eat:
-			name: sheep eating @a
-			pattern: sheep eat[ing] [a] [grass] [block]
-		wolf_hearts:
-			name: wolf hearts @x
-			pattern: wolf (hearts|tame|being tamed)
-		wolf_shake:
-			name: wolf shaking @a
-			pattern: wolf shak(e|ing)
-		wolf_smoke:
-			name: wolf smoke @-
-			pattern: wolf smok(e|ing)
-		iron_golem_rose:
-			name: iron golem offering rose @an
-			pattern: (iron golem [offering] rose|rose in hand)
-		villager_heart:
-			name: villager hearts @x
-			pattern: villager hearts
-		villager_angry:
-			name: angry villager entity @an
-			pattern: angry villager entity
-		villager_happy:
-			name: happy villager entity @a
-			pattern: happy villager entity
-		witch_magic:
-			name: witch magic @-
-			pattern: witch magic
-		zombie_transform:
-			name: zombie turning to a villager
-			pattern: ([zombie] turning to a villager|zombie transform)
-		firework_explode:
-			name: firework explosion @a
-			pattern: firework explosion
-		arrow_particles:
-			name: arrow particles @x
-			pattern: [tipped] arrow particles
-		rabbit_jump:
-			name: jumping rabbit @a
-			pattern: (jumping rabbit|rabbit jump)
-		love_hearts:
-			name: love hearts @x
-			pattern: (love|breeding) hearts
-		squid_rotate:
-			name: squid rotation reset @a
-			pattern: [squid] rotation reset
-		entity_poof:
-			name: entity poof @-
-			pattern: entity poof
-		guardian_target:
-			name: guardian target @a
-			pattern: guardian target [with laser]
-		shield_block:
-			name: block with shield @-
-			pattern: (block with a shield|shield block)
-		shield_break:
-			name: shield break @a
-			pattern: shield break
-		armor_stand_hit:
-			name: armor stand hit @a
-			pattern: armor stand hit
-		thorns_hurt:
-			name: hurt by thorns @-
-			pattern: (hurt|damage) by thorns
-		iron_golem_sheath:
-			name: iron golem sheathing rose
-			pattern: iron golem (sheathing|putting away) rose
-		totem_resurrect:
-			name: resurrection by totem
-			pattern: resurrection [by totem]
-		hurt_drown:
-			name: hurt by drowning @-
-			pattern: (hurt|damage) by drowning
-		hurt_explosion:
-			name: hurt by explosion @-
-			pattern: (hurt|damage) by explosion
-	particle:
-		fireworks_spark:
-			name: firework's spark @-
-			pattern: firework['s] spark
-		crit:
-			name: critical hit @a
-			pattern: (critical hit|crit) [spark]
-		crit_magic:
-			name: magical critical hit @a
-			pattern: (magic[al]|blue) (critical hit|crit) [spark]
-		spell_mob:
-			name: potion swirl @a
-			pattern: [%-color%] potion swirl
-		spell_mob_ambient:
-			name: transparent potion swirl @a
-			pattern: [%-color%] transparent potion swirl
-		spell:
-			name: spell @a
-			pattern: (spell|thrown potion|lingering potion)
-		spell_instant:
-			name: spell @a
-			pattern: instant (spell|thrown potion)
-		spell_witch:
-			name: witch spell @-
-			pattern: (witch (magic|spell)|purple spark)
-		note:
-			name: note @a
-			pattern: note [(of|with) [colo[u]r] %number%]
-		portal:
-			name: portal @a
-			pattern: [nether] portal
-		enchantment_table:
-			name: flying glyph @a
-			pattern: (flying (glyph|letter)|enchantment table)
-		flame:
-			name: flame @-
-			pattern: (flame|fire)
-		lava:
-			name: lava pop @a
-			pattern: lava pop
-		footstep:
-			name: footstep @x
-			pattern: footsteps
-		water_splash:
-			name: water splash @a
-			pattern: [water] splash
-		smoke_normal:
-			name: smoke particle @a
-			pattern: smoke particle
-		explosion_huge:
-			name: huge explosion @a
-			pattern: huge explosion
-		explosion_large:
-			name: large explosion @a
-			pattern: large explosion
-		explosion_normal:
-			name: explosion @an
-			pattern: explosion
-		suspended_depth:
-			name: void fog @-
-			pattern: void fog
-		town_aura:
-			name: small smoke @-
-			pattern: (small smoke|town aura)
-		cloud:
-			name: cloud @a
-			pattern: cloud
-		redstone:
-			name: coloured dust @-
-			pattern: [%-color%] [colo[u]red] dust [with size %-number%]
-		snowball:
-			name: snowball break @a
-			pattern: snowball break
-		drip_water:
-			name: water drip @a
-			pattern: water drip
-		drip_lava:
-			name: lava drip @a
-			pattern: lava drip
-		snow_shovel:
-			name: snow shovel @-
-			pattern: (snow shovel|snow(man| golem) spawn)
-		slime:
-			name: slime @-
-			pattern: slime
-		heart:
-			name: heart @a
-			pattern: heart
-		villager_angry:
-			name: angry villager @a
-			pattern: (angry villager|[villager] thundercloud)
-		villager_happy:
-			name: happy villager @-
-			pattern: (happy villager|green spark)
-		smoke_large:
-			name: large smoke @-
-			pattern: large smoke
-		item_crack:
-			name: item crack @-
-			pattern: %itemtype% item (break|crack)[ing]
-		block_crack:
-			name: block break @-
-			pattern: %itemtype% break[ing]
-		block_dust:
-			name: block dust @-
-			pattern: [sprinting] dust of [%itemtype%]
-		end_rod:
-			name: end rod @-
-			pattern: end rod
-		falling_dust:
-			name: falling dust @-
-			pattern: falling dust of [%itemtype%]
-
-		# 1.11 particles
-		totem:
-			name: totem @-
-			pattern: totem
-		spit:
-			name: spit @-
-			pattern: spit
-
-		# 1.13 particles
-		squid_ink:
-			name: squid ink @-
-			pattern: squid ink
-		bubble_pop:
-			name: bubble pop @-
-			pattern: bubble pop
-		current_down:
-			name: current down @-
-			pattern: (current|bubble column) down
-		bubble_column_up:
-			name: bubble column up @-
-			pattern: (current|bubble column) up
-		nautilus:
-			name: nautilus @-
-			pattern: nautilus
-		dolphin:
-			name: dolphin @-
-			pattern: dolphin
-
-		# 1.14 particles
-		sneeze:
-			name: sneeze @-
-			pattern: sneeze
-		campfire_cosy_smoke:
-			name: campfire cosy smoke @-
-			pattern: campfire co(s|z)y smoke
-		campfire_signal_smoke:
-			name: campfire signal smoke @-
-			pattern: campfire signal smoke
-		composter:
-			name: composter @-
-			pattern: composter
-		flash:
-			name: flash @-
-			pattern: flash
-		falling_lava:
-			name: falling lava @-
-			pattern: falling lava
-		landing_lava:
-			name: landing lava @-
-			pattern: landing lava
-		falling_water:
-			name: falling water @-
-			pattern: falling water
-		barrier:
-			name: barrier @a
-			pattern: barrier
-		damage_indicator:
-			name: damage indicator @-
-			pattern: damage indicator
-		dragon_breath:
-			name: dragon breath @-
-			pattern: dragon[s] breath
-		mob_appearance:
-			name: mob appearance @-
-			pattern: (mob appearance|guardian ghost)
-		suspended:
-			name: suspended @-
-			pattern: (suspended|underwater)
-		sweep_attack:
-			name: sweep attack @-
-			pattern: sweep attack
-		water_bubble:
-			name: water bubble @-
-			pattern: water bubble
-		water_wake:
-			name: water wake @-
-			pattern: water wake
-		water_drop:
-			name: water drop @-
-			pattern: water drop
-
-		# 1.15 particles
-		dripping_honey:
-			name: dripping honey @-
-			pattern: dripping honey
-		falling_honey:
-			name: falling honey @-
-			pattern: falling honey
-		landing_honey:
-			name: landing honey @-
-			pattern: landing honey
-		falling_nectar:
-			name: falling nectar @-
-			pattern: falling nectar
-
-		# 1.16 particles
-		ash:
-			name: ash @-
-			pattern: ash
-		crimson_spore:
-			name: crimson spore @-
-			pattern: crimson spore
-		soul_fire_flame:
-			name: soul fire flame @-
-			pattern: soul fire flame
-		warped_spore:
-			name: warped spore @-
-			pattern: warped spore
-		dripping_obsidian_tear:
-			name: dripping obsidian tear @-
-			pattern: dripping obsidian tear
-		falling_obsidian_tear:
-			name: falling obsidian tear @-
-			pattern: falling obsidian tear
-		landing_obsidian_tear:
-			name: landing obsidian tear @-
-			pattern: landing obsidian tear
-		soul:
-			name: soul @-
-			pattern: soul
-		reverse_portal:
-			name: reverse portal @-
-			pattern: reverse portal
-		white_ash:
-			name: white ash @-
-			pattern: white ash
-
-		# 1.17 particles
-		light:
-			name: light @-
-			pattern: light
-		dust_color_transition:
-			name: dust color transition @-
-			pattern: %color% dust [with size %-number%] fading to %color%
-		vibration:
-			name: vibration @-
-			pattern: vibration from %location% to %entity/location% in %timespan%
-		falling_spore_blossom:
-			name: falling spore blossom @-
-			pattern: falling spore blossom
-		spore_blossom_air:
-			name: spore blossom air @-
-			pattern: spore blossom air
-		small_flame:
-			name: small flame @-
-			pattern: small flame
-		snowflake:
-			name: snowflake @-
-			pattern: snowflake
-		dripping_dripstone_lava:
-			name: dripping dripstone lava @-
-			pattern: dripping dripstone lava
-		falling_dripstone_lava:
-			name: falling dripstone lava @-
-			pattern: falling dripstone lava
-		dripping_dripstone_water:
-			name: dripping dripstone water @-
-			pattern: dripping dripstone water
-		falling_dripstone_water:
-			name: falling dripstone water @-
-			pattern: falling dripstone water
-		glow_squid_ink:
-			name: glow squid ink @-
-			pattern: glow squid ink
-		glow:
-			name: glow @-
-			pattern: glow
-		wax_on:
-			name: wax on @-
-			pattern: wax on
-		wax_off:
-			name: wax off @-
-			pattern: wax off
-		electric_spark:
-			name: electric spark @-
-			pattern: electric spark
-		scrape:
-			name: scrape @-
-			pattern: scrape
-
-# -- Inventory Actions --
-inventory actions:
-	nothing: nothing, do nothing
-	pickup_all: pickup all, pickup all items
-	pickup_some: pickup some, pickup some items
-	pickup_half: pickup half, pickup half stack
-	pickup_one: pickup one item, pickup single item, pickup single
-	place_all: place all, place all items
-	place_some: place some, place some items
-	place_one: place one, place one item
-	swap_with_cursor: swap with cursor, swap stack with cursor, swap cursor, swap cursor stack
-	drop_all_cursor: drop all from cursor, drop stack from cursor, drop items from cursor, drop stack from cursor, drop cursor, drop cursor stack
-	drop_one_cursor: drop one from cursor, drop one item from cursor, drop single item from cursor, drop cursor item
-	drop_all_slot: drop all from slot, drop stack from slot, drop items from slot, drop stack from slot, drop slot, drop slot stack
-	drop_one_slot: drop one from slot, drop one item from slot, drop single item from slot, drop slot item
-	move_to_other_inventory: instant move, move to other inventory, shift move
-	hotbar_move_and_readd: hotbar move and readd
-	hotbar_swap: swap with hotbar, swap items with hotbar, hotbar swap, hotbar swap items
-	clone_stack: clone stack
-	collect_to_cursor: collect to cursor, collect items to cursor
-	unknown: unknown, unsupported, custom
-
-# -- Inventory Click Types --
-click types:
-	left: left mouse button, left mouse, LMB
-	shift_left: left mouse button with shift, left mouse with shift, Shift+RMB
-	right: right mouse button, right mouse, RMB
-	shift_right: right mouse button with shift, right mouse with shift, Shift+RMB
-	window_border_left: window border using right mouse button, window border using right mouse, border using LMB
-	window_border_right: window border using left mouse button, window border using right mouse, border using RMB
-	middle: middle mouse button, middle mouse, MMB
-	number_key: number key, 0-9
-	double_click: double click using mouse, double click
-	drop: drop key, drop item, Q
-	control_drop: drop key with control, drop stack, Ctrl+Q
-	creative: creative action
-	unknown: unknown, unsupported, custom
-	swap_offhand: swap offhand, swap shield
-
-# -- Inventory Types --
-inventory types:
-	chest: chest inventory
-	dispenser: dispenser inventory
-	dropper: dropper inventory
-	furnace: furnace inventory
-	workbench: workbench inventory
-	crafting: crafting table inventory
-	enchanting: enchanting table inventory
-	brewing: brewing stand inventory
-	player: player inventory
-	creative: creative inventory
-	merchant: merchant inventory, villager inventory
-	ender_chest: ender chest inventory
-	anvil: anvil inventory
-	beacon: beacon inventory
-	hopper: hopper inventory
-	shulker_box: shulker box inventory
-	barrel: barrel inventory
-	blast_furnace: blast furnace inventory
-	lectern: lectern inventory
-	smoker: smoker inventory
-	loom: loom inventory
-	cartography: cartography table inventory
-	grindstone: grindstone inventory
-	stonecutter: stonecutter inventory
-	smithing: smithing inventory
-	composter: composter inventory
-
-# -- Spawn Reasons --
-spawn reasons:
-	bed: bed
-	beehive: beehive
-	breeding: breed, breeding
-	build_irongolem: built iron golem, build iron golem
-	build_snowman: built snowman, build snowman
-	build_wither: built wither, build wither
-	chunk_gen: chunk generation
-	cured: cured
-	custom: customized, customised, custom
-	command: command
-	default: default
-	dispense_egg: dispense egg, dispensing egg
-	drowned: drowned
-	egg: egg
-	ender_pearl: ender pearl
-	explosion: explosion
-	infection: infection, infected
-	jockey: jockey
-	lightning: lightning
-	mount: mount
-	natural: natural
-	nether_portal: nether portal
-	ocelot_baby: ocelot baby
-	patrol: patrol
-	raid: raid
-	reinforcements: reinforcements
-	shoulder_entity: perching, shoulder
-	silverfish_block: silverfish reveal, silverfish trap
-	slime_split: slime split
-	spawner: mob spawner, creature spawner, spawner
-	spawner_egg: spawn egg
-	trap: trap
-	village_defense: village defense, golem defense, iron golem defense
-	village_invasion: village invasion, village invading
-	sheared: shear, sheared
-	piglin_zombified: piglin zombification
-
-# -- Difficulties --
-difficulties:
-	easy: easy
-	normal: medium, normal
-	hard: hard
-	peaceful: peaceful
-
-# -- Firework types --
-firework types:
-	ball_large: large ball, ball large, large
-	creeper: creeper, creeper face
-	ball: ball, small, small ball
-	star: star, star shaped
-	burst: burst
-
-# -- Resource Pack States --
-resource pack states:
-	accepted: accept, accepted
-	declined: decline, refuse, reject, declined, refused, rejected
-	failed_download: download fail, fail, failed to download, failed
-	successfully_loaded: successfully load, successfully install, success, successfully loaded, successfully installed
-
-# -- Sound Categories --
-sound categories:
-	ambient: ambient category, environment category
-	blocks: block category, blocks category
-	hostile: hostile category, hostile creature category, hostile creatures category, hostile mob category, hostile mobs category
-	master: master category, master volume category
-	music: music category
-	neutral: neutral category, friendly creature category, friendly creatures category, friendly mob category, friendly mobs category
-	players: player category, players category
-	records: record category, records category, jukebox category, jukeboxes category, noteblock category, noteblocks category, note block category, note blocks category
-	voice: voice category, speech category
-	weather: weather category
-
-# -- Panda Genes --
-genes:
-	normal: normal
-	lazy: lazy
-	worried: worried, worrisome
-	playful: playful, happy
-	brown: brown, brownish
-	weak: weak
-	aggressive: aggressive, savage, wild
-
-# -- Attribute Types --
-attribute types:
-	generic_armor: generic armor, armor
-	generic_armor_toughness: generic armor toughness, armor toughness
-	generic_attack_damage: generic attack damage, attack damage
-	generic_attack_knockback: generic attack knockback, attack knockback
-	generic_attack_speed: generic attack speed, attack speed
-	generic_flying_speed: generic flying speed, flying speed
-	generic_follow_range: generic follow range, follow range
-	generic_knockback_resistance: generic knockback resistance, knockback resistance
-	generic_luck: generic luck, luck
-	generic_max_health: generic max health, max health
-	generic_movement_speed: generic movement speed, movement speed
-	horse_jump_strength: horse jump strength
-	zombie_spawn_reinforcements: zombie spawn reinforcements
-
-# -- Boolean --
-boolean:
-	true:
-		name: true
-		pattern: (true|yes|on)
-	false:
-		name: false
-		pattern: (false|no|off)
-
-# -- Types --
-types:
-	# Java
-	object: object¦s @an
-	number: number¦s @a
-	integer: integer¦s @an
-	long: integer¦s @an
-	short: integer¦s @an
-	byte: integer¦s @an
-	double: number¦s @a
-	float: number¦s @a
-	boolean: boolean¦ (yes/no)¦s (yes/no) @a
-	string: text¦s @a
-	chunk: chunk¦s @a
-
-	# Bukkit
-	entity: entit¦y¦ies @an
-	livingentity: living entit¦y¦ies @a
-	projectile: projectile¦s @a
-	block: block¦s @a
-	location: location¦s @a
-	world: world¦s @a
-	inventory: inventor¦y¦ies @an
-	player: player¦s @a
-	offlineplayer: offline player¦s @a
-	commandsender: player¦¦s¦/console @a
-	inventoryholder: inventory holder¦s @an
-	gamemode: gamemode¦s @a
-	material: material¦s @a
-	itemstack: item stack¦s @an
-	itementity: dropped item¦s @a # same as entities.dropped item.name
-	biome: biome¦s @a
-	potioneffecttype: potion¦s @a
-	potioneffect: potion effect¦s @a
-	enchantment: enchantment¦s @an
-	damagecause: damage cause¦s @a
-	teleportcause: teleport cause¦s @a
-	inventoryaction: inventory action¦s @a
-	clicktype: click type¦s @a
-	vector: vector¦s @a
-	inventorytype: inventory type¦s @an
-	metadataholder: metadata holder¦s @a
-	persistentdataholder: persistent data holder¦s @
-	spawnreason: spawn reason¦s @a
-	cachedservericon: server icon¦s @a
-	difficulty: difficult¦y¦ies @a
-	fireworkeffect: firework effect¦s @a
-	fireworktype: firework type¦s @a
-	soundcategory: sound categor¦y¦ies @a
-	blockdata: block data¦s @a
-	healreason: heal reason¦s @a
-	cattype: cat type¦s @a
-	gamerule: gamerule¦s @a
-	attributetype: attribute type¦s @a
-	enchantmentoffer: enchantment offer¦s @a
-
-	# Skript
-	weathertype: weather type¦s @a
-	entitytype: entity type¦s @an
-	entitydata: entity type¦s @an
-	itemtype: item type¦s @an
-	time: time¦s @a
-	timespan: time span¦s @a
-	timeperiod: time period¦s @a
-	date: date¦s @a
-	direction: direction¦s @a
-	slot: slot¦s @a
-	color: color¦s @a
-	structuretype: tree type¦s @a
-	enchantmenttype: enchantment type¦s @an
-	experience: experience point¦s @an
-	experience.pattern: (e?xp|experience( points?)?)
-	classinfo: type¦s @a
-	visualeffect: visual effect¦s @a
-	resourcepackstate: resource pack state¦s @a
-	gene: panda gene¦s @a
-	gamerulevalue: gamerule value¦s @a
-
-	# Hooks
-	money: money
-	region: region¦s
-
-=======
->>>>>>> ceaa32d7
 # -- IO Exceptions --
 io exceptions:
 	unknownhostexception: Cannot connect to %s
